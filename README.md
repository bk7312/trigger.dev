<div align="center">

![Hero](https://raw.githubusercontent.com/triggerdotdev/trigger.dev/eebe37109e33beae6390ee19029fce8a5934c84b/apps/webapp/public/images/logo-banner.png)

[![Twitter](https://img.shields.io/twitter/url/https/twitter.com/triggerdotdev.svg?style=social&label=Follow%20%40trigger.dev)](https://twitter.com/triggerdotdev) [![YouTube Channel Subscribers](https://img.shields.io/youtube/channel/subscribers/UCu-PdxpWtIrrd7vW0N5T6ZA?style=social)](https://www.youtube.com/@triggerdotdev)
[![GitHub Repo stars](https://img.shields.io/github/stars/triggerdotdev/trigger.dev?style=social)](https://github.com/triggerdotdev/trigger.dev)

[Website](https://trigger.dev) | [Community](https://discord.gg/JtBAxBr2m3) | [Docs](https://docs.trigger.dev)
</div>


# **✨ Trigger.dev**
### **The developer-first open source Zapier alternative.**


Trigger.dev is an open source platform that makes it easy for developers to create event-driven background tasks directly in their code. Build, test and run workflows locally using our SDK. Subscribe to webhooks, schedule jobs, run background jobs and add long delays easily and reliably. In our web app you get full visibility of every run your workflow has ever made making it easier to monitor and debug.

&nbsp;

# **⭐️ Features:**

- 👂 Easily subscribe to [webhooks](https://docs.trigger.dev/triggers/webhooks)
  — they work locally without tunnelling.
- 🔥 Fire your own [custom events](https://docs.trigger.dev/triggers/custom-events)—a single event can trigger multiple workflows.
- 📆 [Schedule workflows](https://docs.trigger.dev/triggers/scheduled)—easily repeat tasks or use CRON syntax for advanced cases.
- 🚦 Add [long delays](https://docs.trigger.dev/functions/delays) inside workflows (up to a year) and they will pick up where they left off.
- 🤝 When your server goes down [it’s not a problem](https://docs.trigger.dev/guides/resumability), workflows will reconnect and continue.
- 🪧 [View every step of every run](https://docs.trigger.dev/viewing-runs), with data, previews and errors.
- 👋 Connect to and authenticate with APIs using our custom integrations.
- 🚗 If you have a custom use case, we support [Fetch for calling any HTTP endpoint](https://docs.trigger.dev/functions/fetch) or [webhooks](https://docs.trigger.dev/triggers/webhooks) for subscribing to events from APIs.
- 📡 All API calls are automatically retried with exponential back off.
- 😀 TypeScript SDK, so whether you’re using JavaScript or TypeScript you will have a great experience.

&nbsp;

# **🌱 Documentation:**

- [Getting Started with Trigger.dev](https://docs.trigger.dev/getting-started)
- Example workflows
  - [Welcome email drip campaign using Resend and Slack](https://docs.trigger.dev/examples/resend)
  - [Post to Slack when a GitHub issue is created or modified](https://docs.trigger.dev/examples/slack)
  - [Create a new product on Shopify](https://docs.trigger.dev/examples/shopify)
  - [When a GitHub repo is starred, post information about the user to Slack](https://docs.trigger.dev/examples/github)
- Triggers:
  - [Webhooks](https://docs.trigger.dev/triggers/webhooks)
  - [Custom events](https://docs.trigger.dev/triggers/custom-events)
  - [Scheduled](https://docs.trigger.dev/triggers/scheduled)
- Functions:
  - [Fetch](https://docs.trigger.dev/functions/fetch)
  - [Logging](https://docs.trigger.dev/functions/logging)
  - [Delays](https://docs.trigger.dev/functions/delays)
  - [Send event](https://docs.trigger.dev/functions/send-event)
  - [Loops, conditionals, etc](https://docs.trigger.dev/functions/loops-conditionals-etc)

&nbsp;

# 🔬 **Anatomy of a workflow**

* You create workflows in code on your server using our SDK
* Each API integration is a separate package, e.g. `@trigger.dev/slack`
* Each workflow has an event that triggers it, e.g. `github.events.newStarEvent`, `scheduleEvent`, `customEvent`
* Each workflow has a `run` function that is called when the event is triggered
* If we don't have an integration for the API you want to use, you can use `fetch` to call any HTTP endpoint and `webhookEvent` to subscribe to webhooks

## **Example workflows**

<details open><summary> Post to Slack when a GitHub issue is created or modified
</summary>

_Integrations required: Slack, GitHub_

```ts
import { Trigger } from "@trigger.dev/sdk";
import * as github from "@trigger.dev/github";
import * as slack from "@trigger.dev/slack";

new Trigger({
  id: "new-github-star-to-slack",
  name: "New GitHub Star: triggerdotdev/trigger.dev",
  apiKey: "<my_api_key>",
  on: github.events.newStarEvent({
    repo: "triggerdotdev/trigger.dev",
  }),
  run: async (event) => {
    await slack.postMessage("github-stars", {
      channelName: "github-stars",
      text: `New GitHub star from \n<${event.sender.html_url}|${event.sender.login}>`,
    });
  },
}).listen();
```

</details>

<details><summary>Welcome email drip campaign
</summary>

_Integrations required: Slack, Resend_

```ts
import { customEvent, Trigger, sendEvent } from "@trigger.dev/sdk";
import * as resend from "@trigger.dev/resend";
import * as slack from "@trigger.dev/slack";
import React from "react";
import { z } from "zod";
import { getUser } from "../db";
import { InactiveEmail, TipsEmail, WelcomeEmail } from "./email-templates";

new Trigger({
  id: "welcome-email-campaign",
  name: "Welcome email drip campaign",
  apiKey: "<my_api_key>",
  on: customEvent({
    name: "user.created",
    schema: z.object({
      userId: z.string(),
    }),
  }),
  async run(event, context) {
    //get the user data from the database
    const user = await getUser(event.userId);

    await slack.postMessage("send-to-slack", {
      channelName: "new-users",
      text: `New user signed up: ${user.name} (${user.email})`,
    });

    //Send the first email
    const welcomeResponse = await resend.sendEmail("welcome-email", {
      from: "Trigger.dev <james@email.trigger.dev>",
      replyTo: "James <james@trigger.dev>",
      to: user.email,
      subject: "Welcome to Trigger.dev",
      react: <WelcomeEmail name={user.name} />,
    });
    await context.logger.debug(
      `Sent welcome email to ${welcomeResponse.to} with id ${welcomeResponse.id}`
    );

    //wait 1 day, check if the user has created a workflow and send the appropriate email
    await context.waitFor("wait-a-while", { days: 1 });
    const updatedUser = await getUser(event.userId);

    if (updatedUser.hasOnboarded) {
      await resend.sendEmail("onboarding-complete", {
        from: "Trigger.dev <james@email.trigger.dev>",
        replyTo: "James <james@trigger.dev>",
        to: updatedUser.email,
        subject: "Pro tips for workflows",
        react: <TipsEmail name={updatedUser.name} />,
      });
    } else {
      await resend.sendEmail("onboarding-incomplete", {
        from: "Trigger.dev <james@email.trigger.dev>",
        replyTo: "James <james@trigger.dev>",
        to: updatedUser.email,
        subject: "Help with your first workflow",
        react: <InactiveEmail name={updatedUser.name} />,
      });
    }
  },
}).listen();
```

</details>

[More examples here](https://docs.trigger.dev/examples/examples)

&nbsp;

# 👀 **Viewing runs:**

One of the most powerful features of Trigger.dev is the [runs page](https://docs.trigger.dev/viewing-runs). All of the steps in a workflow, including the initial event, can be viewed in detail. See the status / output of each step, the logs, rich previews, errors and much more.

<<<<<<< HEAD
![Viewing runs](https://imagedelivery.net/3TbraffuDZ4aEf8KWOmI_w/7343f3b2-2342-493b-5007-78f60ba5b700/public)
=======
![Viewing runs](https://github.com/triggerdotdev/trigger.dev/raw/main/apps/docs/images/run-succeeded.png)
>>>>>>> dee2db23


&nbsp;

# **🏠 Running Trigger.dev locally:**

To run Trigger.dev locally, [follow these steps](https://github.com/triggerdotdev/trigger.dev/blob/main/DEVELOPMENT.md).

&nbsp;

# **👏 Contributing:**

We are open source and love contributions!

- Request a feature in our [Discord community](https://discord.gg/JtBAxBr2m3)
- Open a PR

&nbsp;

# **🧘‍♂️ Self-hosting guide:**

Please subscribe to the [GitHub issue](https://github.com/triggerdotdev/trigger.dev/issues/48) to be notified when it's live.

&nbsp;


# **📧 Support & contact:**

- Join our [Discord community](https://discord.gg/JtBAxBr2m3)
- If you have any other questions, get in touch at [hello@trigger.dev](mailto:hello@trigger.dev)<|MERGE_RESOLUTION|>--- conflicted
+++ resolved
@@ -172,12 +172,7 @@
 
 One of the most powerful features of Trigger.dev is the [runs page](https://docs.trigger.dev/viewing-runs). All of the steps in a workflow, including the initial event, can be viewed in detail. See the status / output of each step, the logs, rich previews, errors and much more.
 
-<<<<<<< HEAD
 ![Viewing runs](https://imagedelivery.net/3TbraffuDZ4aEf8KWOmI_w/7343f3b2-2342-493b-5007-78f60ba5b700/public)
-=======
-![Viewing runs](https://github.com/triggerdotdev/trigger.dev/raw/main/apps/docs/images/run-succeeded.png)
->>>>>>> dee2db23
-
 
 &nbsp;
 
