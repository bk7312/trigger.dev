--- conflicted
+++ resolved
@@ -1,10 +1,6 @@
 {
   "exclude": ["./cypress", "./cypress.config.ts"],
-<<<<<<< HEAD
-  "include": ["env.d.ts", "**/*.ts", "**/*.tsx"],
-=======
-  "include": ["remix.env.d.ts", "global.d.ts", "**/*.ts", "**/*.tsx"],
->>>>>>> 10ceb85a
+  "include": ["env.d.ts", "global.d.ts", "**/*.ts", "**/*.tsx"],
   "compilerOptions": {
     "types": ["vitest/globals"],
     "lib": ["DOM", "DOM.Iterable", "ES2019"],
