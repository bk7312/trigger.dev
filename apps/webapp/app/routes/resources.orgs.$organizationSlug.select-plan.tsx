import {
  ArrowUpRightIcon,
  CheckIcon,
  ExclamationTriangleIcon,
  ShieldCheckIcon,
  XMarkIcon,
} from "@heroicons/react/20/solid";
import { ArrowDownCircleIcon, ArrowUpCircleIcon } from "@heroicons/react/24/outline";
import { Form, useLocation, useNavigation } from "@remix-run/react";
import { ActionFunctionArgs } from "@remix-run/server-runtime";
import { uiComponent } from "@team-plain/typescript-sdk";
import { GitHubLightIcon } from "@trigger.dev/companyicons";
import {
  FreePlanDefinition,
  Limits,
  PaidPlanDefinition,
  Plans,
  SetPlanBody,
  SubscriptionResult,
} from "@trigger.dev/platform/v3";
import React, { useEffect, useState } from "react";
import { z } from "zod";
import { DefinitionTip } from "~/components/DefinitionTooltip";
import { Feedback } from "~/components/Feedback";
import { Button } from "~/components/primitives/Buttons";
import { CheckboxWithLabel } from "~/components/primitives/Checkbox";
import { DateTime } from "~/components/primitives/DateTime";
import {
  Dialog,
  DialogContent,
  DialogFooter,
  DialogHeader,
  DialogTrigger,
} from "~/components/primitives/Dialog";
import { Header2 } from "~/components/primitives/Headers";
import { Paragraph } from "~/components/primitives/Paragraph";
import { Spinner } from "~/components/primitives/Spinner";
import { TextArea } from "~/components/primitives/TextArea";
import { SimpleTooltip } from "~/components/primitives/Tooltip";
import { prisma } from "~/db.server";
import { redirectWithErrorMessage } from "~/models/message.server";
import { logger } from "~/services/logger.server";
import { setPlan } from "~/services/platform.v3.server";
import { requireUser } from "~/services/session.server";
import { cn } from "~/utils/cn";
import { sendToPlain } from "~/utils/plain.server";

const Params = z.object({
  organizationSlug: z.string(),
});

const schema = z.object({
  type: z.enum(["free", "paid"]),
  planCode: z.string().optional(),
  callerPath: z.string(),
  reasons: z.union([z.string(), z.array(z.string())]).optional(),
  message: z.string().optional(),
});

export async function action({ request, params }: ActionFunctionArgs) {
  if (request.method.toLowerCase() !== "post") {
    return new Response("Method not allowed", { status: 405 });
  }

  const { organizationSlug } = Params.parse(params);
  const user = await requireUser(request);
  const formData = await request.formData();
  const reasons = formData.getAll("reasons");
  const message = formData.get("message");

  const form = schema.parse({
    ...Object.fromEntries(formData),
    reasons,
    message: message || undefined,
  });

  const organization = await prisma.organization.findUnique({
    where: { slug: organizationSlug },
  });

  if (!organization) {
    throw redirectWithErrorMessage(form.callerPath, request, "Organization not found");
  }

  let payload: SetPlanBody;

  switch (form.type) {
    case "free": {
      try {
        if (reasons.length > 0 || (message && message.toString().trim() !== "")) {
          await sendToPlain({
            userId: user.id,
            email: user.email,
            name: user.name ?? "",
            title: "Plan cancelation feedback",
            components: [
              uiComponent.text({
                text: `${user.name} (${user.email}) just canceled their plan.`,
              }),
              uiComponent.divider({ spacingSize: "M" }),
              ...(reasons.length > 0
                ? [
                    uiComponent.spacer({ size: "L" }),
                    uiComponent.text({
                      size: "L",
                      color: "NORMAL",
                      text: "Reasons:",
                    }),
                    uiComponent.text({
                      text: reasons.join(", "),
                    }),
                  ]
                : []),
              ...(message
                ? [
                    uiComponent.spacer({ size: "L" }),
                    uiComponent.text({
                      size: "L",
                      color: "NORMAL",
                      text: "Comment:",
                    }),
                    uiComponent.text({
                      text: message.toString(),
                    }),
                  ]
                : []),
            ],
          });
        }
      } catch (e) {
        logger.error("Failed to submit to Plain the unsubscribe reason", { error: e });
      }
      payload = {
        type: "free" as const,
        userId: user.id,
      };
      break;
    }
    case "paid": {
      if (form.planCode === undefined) {
        throw redirectWithErrorMessage(form.callerPath, request, "Not a valid plan");
      }
      payload = {
        type: "paid" as const,
        planCode: form.planCode,
        userId: user.id,
      };
      break;
    }
    default: {
      throw new Error("Invalid form type");
    }
  }

  return setPlan(organization, request, form.callerPath, payload);
}

const pricingDefinitions = {
  usage: {
    title: "Usage",
    content: "The compute cost when tasks are executing.",
  },
  freeUsage: {
    title: "Free usage",
    content: "Requires a verified GitHub account.",
  },
  concurrentRuns: {
    title: "Concurrent runs",
    content: "The number of runs that can be executed at the same time.",
  },
  additionalConcurrency: {
    title: "Additional concurrency",
    content: "Then $50/month per 50",
  },
  taskRun: {
    title: "Task runs",
    content: "A single execution of a task.",
  },
  tasks: {
    title: "Tasks",
    content:
      "Tasks are functions that can run for a long time and provide strong resilience to failure.",
  },
  environment: {
    title: "Environments",
    content: "The different environments available for running your tasks.",
  },
  schedules: {
    title: "Schedules",
    content: "You can attach recurring schedules to tasks using cron syntax.",
  },
  additionalSchedules: {
    title: "Additional schedules",
    content: "Then $10/month per 1,000",
  },
  alerts: {
    title: "Alert destination",
    content:
      "A single email address, Slack channel, or webhook URL that you want to send alerts to.",
  },
  realtime: {
    title: "Realtime connections",
    content:
      "Realtime allows you to send the live status and data from your runs to your frontend. This is the number of simultaneous Realtime connections that can be made.",
  },
<<<<<<< HEAD
  additionalRealtimeConnections: {
    title: "Additional Realtime connections",
    content: "Then $10/month per 100",
  },
  additionalSeats: {
    title: "Additional seats",
    content: "Then $20/month per seat",
=======
  branches: {
    title: "Branches",
    content: "The number of preview branches that can be active (you can archive old ones).",
>>>>>>> 021d6d8f
  },
};

type PricingPlansProps = {
  plans: Plans;
  subscription?: SubscriptionResult;
  organizationSlug: string;
  hasPromotedPlan: boolean;
  showGithubVerificationBadge?: boolean;
  periodEnd: Date;
};

export function PricingPlans({
  plans,
  subscription,
  organizationSlug,
  hasPromotedPlan,
  showGithubVerificationBadge,
  periodEnd,
}: PricingPlansProps) {
  return (
    <div className="flex w-full flex-col">
      <div className="flex flex-col gap-3 lg:flex-row">
        <TierFree
          plan={plans.free}
          subscription={subscription}
          organizationSlug={organizationSlug}
          showGithubVerificationBadge={showGithubVerificationBadge}
          periodEnd={periodEnd}
        />
        <TierHobby
          plan={plans.hobby}
          organizationSlug={organizationSlug}
          subscription={subscription}
          isHighlighted={hasPromotedPlan}
        />
        <TierPro plan={plans.pro} organizationSlug={organizationSlug} subscription={subscription} />
      </div>
      <div className="mt-3">
        <TierEnterprise />
      </div>
    </div>
  );
}

export function TierFree({
  plan,
  subscription,
  organizationSlug,
  showGithubVerificationBadge,
  periodEnd,
}: {
  plan: FreePlanDefinition;
  subscription?: SubscriptionResult;
  organizationSlug: string;
  showGithubVerificationBadge?: boolean;
  periodEnd: Date;
}) {
  const location = useLocation();
  const navigation = useNavigation();
  const formAction = `/resources/orgs/${organizationSlug}/select-plan`;
  const isLoading = navigation.formAction === formAction;
  const [isDialogOpen, setIsDialogOpen] = useState(false);
  const [isLackingFeaturesChecked, setIsLackingFeaturesChecked] = useState(false);
  const status = subscription?.freeTierStatus ?? "requires_connect";

  useEffect(() => {
    setIsDialogOpen(false);
  }, [subscription]);

  return (
    <TierContainer>
      <div className="relative">
        <PricingHeader title={plan.title} cost={0} />
        <TierLimit href="https://trigger.dev/pricing#computePricing">
          ${plan.limits.includedUsage / 100} free monthly usage
        </TierLimit>
        {showGithubVerificationBadge && status === "approved" && (
          <SimpleTooltip
            buttonClassName="absolute right-1 top-1"
            button={
              <div className="flex cursor-default items-center gap-1 rounded-sm bg-green-900 py-1 pl-1.5 pr-2.5 text-xs text-green-300">
                <ShieldCheckIcon className="size-4" />
                <span>GitHub verified</span>
              </div>
            }
            content={
              <div className="flex max-w-[21rem] items-center gap-4">
                <div className="flex flex-col items-center gap-1.5">
                  <ShieldCheckIcon className="size-9 min-w-9 text-green-600" />
                  <Paragraph
                    variant="extra-extra-small"
                    className="uppercase tracking-wider text-green-600"
                  >
                    verified
                  </Paragraph>
                </div>
                <Paragraph variant="small">
                  You have connected a verified GitHub account. This is required for the Free plan
                  to prevent malicious use of our platform.
                </Paragraph>
              </div>
            }
          />
        )}
      </div>
      {status === "rejected" ? (
        <div>
          <hr className="my-6 border-grid-bright" />
          <div className="flex flex-col gap-2 rounded-sm border border-warning p-4">
            <ExclamationTriangleIcon className="size-6 text-warning" />
            <Paragraph variant="small/bright">
              Your Trigger.dev account failed to be verified for the Free plan because your GitHub
              account is too new. We require verification to prevent malicious use of our platform.
            </Paragraph>
            <Paragraph variant="small/bright">
              You can still select a paid plan to continue or if you think this is a mistake,{" "}
              <Feedback
                defaultValue="help"
                button={
                  <span className="cursor-pointer underline decoration-charcoal-400 underline-offset-4 transition hover:decoration-charcoal-200">
                    get in touch
                  </span>
                }
              />
              .
            </Paragraph>
          </div>
        </div>
      ) : (
        <>
          {status === "requires_connect" ? (
            <Dialog>
              <DialogTrigger asChild>
                <div className="my-6">
                  <Button
                    type="button"
                    variant="tertiary/large"
                    fullWidth
                    className="text-md font-medium"
                    disabled={isLoading}
                    LeadingIcon={isLoading ? Spinner : undefined}
                  >
                    Unlock Free plan
                  </Button>
                </div>
              </DialogTrigger>
              <DialogContent className="sm:max-w-md">
                <Form action={formAction} method="post" id="subscribe-free">
                  <input type="hidden" name="type" value="free" />
                  <input type="hidden" name="callerPath" value={location.pathname} />
                  <DialogHeader>Unlock the Free plan</DialogHeader>
                  <div className="mb-5 mt-7 flex flex-col items-center gap-4 px-6">
                    <GitHubLightIcon className="size-16" />
                    <Paragraph variant="base/bright" className="text-center">
                      To unlock the Free plan, we need to verify that you have an active GitHub
                      account.
                    </Paragraph>
                    <Paragraph className="text-center">
                      We do this to prevent malicious use of our platform. We only ask for the
                      minimum permissions to verify your account.
                    </Paragraph>
                  </div>
                  <DialogFooter>
                    <Button
                      variant="primary/large"
                      fullWidth
                      disabled={isLoading}
                      LeadingIcon={isLoading ? Spinner : undefined}
                      form="subscribe-free"
                    >
                      Connect to GitHub
                    </Button>
                  </DialogFooter>
                </Form>
              </DialogContent>
            </Dialog>
          ) : subscription?.plan !== undefined &&
            subscription.plan.type !== "free" &&
            subscription.canceledAt === undefined ? (
            <Dialog open={isDialogOpen} onOpenChange={setIsDialogOpen} key="cancel">
              <DialogTrigger asChild>
                <div className="my-6">
                  <Button variant="secondary/large" fullWidth className="text-md font-medium">
                    {`Downgrade to ${plan.title}`}
                  </Button>
                </div>
              </DialogTrigger>
              <DialogContent className="sm:max-w-md">
                <Form action={formAction} method="post" id="subscribe">
                  <input type="hidden" name="type" value="free" />
                  <input type="hidden" name="callerPath" value={location.pathname} />
                  <DialogHeader>Downgrade plan?</DialogHeader>
                  <div className="flex items-start gap-3 pb-6 pr-2 pt-8">
                    <ArrowDownCircleIcon className="size-12 min-w-12 text-error" />
                    <Paragraph variant="base/bright" className="text-text-bright">
                      Are you sure you want to downgrade? You will lose access to your current
                      plan's features on{" "}
                      <DateTime
                        includeTime={false}
                        date={new Date(periodEnd.getTime() + 86400000)}
                      />
                      .
                    </Paragraph>
                  </div>
                  <div>
                    <div className="mb-4">
                      <Header2 className="mb-1">Why are you thinking of downgrading?</Header2>
                      <ul className="space-y-1">
                        {[
                          "Subscription or usage costs too expensive",
                          "Bugs or technical issues",
                          "No longer need the service",
                          "Found a better alternative",
                          "Lacking features I need",
                        ].map((label, index) => (
                          <li key={index}>
                            <CheckboxWithLabel
                              id={`reason-${index + 1}`}
                              name="reasons"
                              value={label}
                              variant="simple"
                              label={label}
                              labelClassName="text-text-dimmed"
                              onChange={(isChecked: boolean) => {
                                if (label === "Lacking features I need") {
                                  setIsLackingFeaturesChecked(isChecked);
                                }
                              }}
                            />
                          </li>
                        ))}
                      </ul>
                    </div>
                    <div>
                      <Header2 className="mb-1">
                        {isLackingFeaturesChecked
                          ? "What features do you need? Or how can we improve?"
                          : "What can we do to improve?"}
                      </Header2>
                      <TextArea id="improvement-suggestions" name="message" />
                    </div>
                  </div>
                  <DialogFooter className="mt-2">
                    <Button variant="tertiary/medium" onClick={() => setIsDialogOpen(false)}>
                      Dismiss
                    </Button>
                    <Button
                      variant="danger/medium"
                      disabled={isLoading}
                      LeadingIcon={isLoading ? () => <Spinner color="white" /> : undefined}
                      type="submit"
                    >
                      Downgrade plan
                    </Button>
                  </DialogFooter>
                </Form>
              </DialogContent>
            </Dialog>
          ) : (
            <Form action={formAction} method="post" id="subscribe-verified" className="my-6">
              <input type="hidden" name="type" value="free" />
              <input type="hidden" name="callerPath" value={location.pathname} />
              <Button
                variant="tertiary/large"
                type="submit"
                form="subscribe-verified"
                fullWidth
                className="text-md font-medium"
                disabled={
                  isLoading ||
                  subscription?.plan?.type === plan.type ||
                  subscription?.canceledAt !== undefined
                }
                LeadingIcon={
                  isLoading && navigation.formData?.get("planCode") === null ? Spinner : undefined
                }
              >
                {subscription?.plan === undefined
                  ? "Select plan"
                  : subscription.plan.type === "free"
                  ? "Current plan"
                  : subscription.canceledAt !== undefined
                  ? "Current plan"
                  : "Select plan"}
              </Button>
            </Form>
          )}
          <ul className="flex flex-col gap-2.5">
            <ConcurrentRuns limits={plan.limits} />
            <FeatureItem checked>
              Unlimited{" "}
              <DefinitionTip
                title={pricingDefinitions.tasks.title}
                content={pricingDefinitions.tasks.content}
              >
                tasks
              </DefinitionTip>
            </FeatureItem>
            <TeamMembers limits={plan.limits} />
            <Environments limits={plan.limits} />
            <Branches limits={plan.limits} />
            <Schedules limits={plan.limits} />
            <LogRetention limits={plan.limits} />
            <SupportLevel limits={plan.limits} />
            <Alerts limits={plan.limits} />
            <RealtimeConcurrency limits={plan.limits} />
          </ul>
        </>
      )}
    </TierContainer>
  );
}

export function TierHobby({
  plan,
  organizationSlug,
  subscription,
  isHighlighted,
}: {
  plan: PaidPlanDefinition;
  organizationSlug: string;
  subscription?: SubscriptionResult;
  isHighlighted: boolean;
}) {
  const location = useLocation();
  const navigation = useNavigation();
  const formAction = `/resources/orgs/${organizationSlug}/select-plan`;
  const isLoading = navigation.formAction === formAction;
  const [isDialogOpen, setIsDialogOpen] = useState(false);

  useEffect(() => {
    setIsDialogOpen(false);
  }, [subscription]);

  return (
    <TierContainer isHighlighted={isHighlighted}>
      <PricingHeader title={plan.title} isHighlighted={isHighlighted} cost={plan.tierPrice} />
      <TierLimit href="https://trigger.dev/pricing#computePricing">
        ${plan.limits.includedUsage / 100} usage included
      </TierLimit>
      <Form action={formAction} method="post" id="subscribe-hobby" className="py-6">
        <input type="hidden" name="type" value="paid" />
        <input type="hidden" name="planCode" value={plan.code} />
        <input type="hidden" name="callerPath" value={location.pathname} />
        {subscription?.plan !== undefined &&
        subscription.plan.type !== "free" &&
        subscription.canceledAt === undefined &&
        subscription.plan.code !== plan.code ? (
          <Dialog open={isDialogOpen} onOpenChange={setIsDialogOpen} key="downgrade">
            <DialogTrigger asChild>
              <Button variant="tertiary/large" fullWidth className="text-md font-medium">
                {`Downgrade to ${plan.title}`}
              </Button>
            </DialogTrigger>
            <DialogContent className="sm:max-w-md">
              <DialogHeader>Downgrade plan?</DialogHeader>
              <div className="mb-2 mt-4 flex items-start gap-3">
                <span>
                  <ArrowDownCircleIcon className="size-12 text-blue-500" />
                </span>
                <Paragraph variant="base/bright" className="text-text-bright">
                  By downgrading you will lose access to your current plan's features and your
                  included credits will be reduced.
                </Paragraph>
              </div>
              <DialogFooter>
                <Button variant="tertiary/medium" onClick={() => setIsDialogOpen(false)}>
                  Dismiss
                </Button>
                <Button
                  variant="tertiary/medium"
                  disabled={isLoading}
                  LeadingIcon={isLoading ? () => <Spinner color="white" /> : undefined}
                  form="subscribe-hobby"
                >
                  {`Downgrade to ${plan.title}`}
                </Button>
              </DialogFooter>
            </DialogContent>
          </Dialog>
        ) : (
          <Button
            variant={isHighlighted ? "primary/large" : "secondary/large"}
            fullWidth
            className="text-md font-medium"
            form="subscribe-hobby"
            disabled={
              isLoading ||
              (subscription?.plan?.code === plan.code && subscription.canceledAt === undefined)
            }
            LeadingIcon={
              isLoading && navigation.formData?.get("planCode") === plan.code ? Spinner : undefined
            }
          >
            {subscription?.plan === undefined
              ? "Select plan"
              : subscription.plan.type === "free" || subscription.canceledAt !== undefined
              ? `Upgrade to ${plan.title}`
              : subscription.plan.code === plan.code
              ? "Current plan"
              : `Upgrade to ${plan.title}`}
          </Button>
        )}
      </Form>
      <ul className="flex flex-col gap-2.5">
        <ConcurrentRuns limits={plan.limits} />
        <FeatureItem checked>
          Unlimited{" "}
          <DefinitionTip
            title={pricingDefinitions.tasks.title}
            content={pricingDefinitions.tasks.content}
          >
            tasks
          </DefinitionTip>
        </FeatureItem>
        <TeamMembers limits={plan.limits} />
        <Environments limits={plan.limits} />
        <Branches limits={plan.limits} />
        <Schedules limits={plan.limits} />
        <LogRetention limits={plan.limits} />
        <SupportLevel limits={plan.limits} />
        <Alerts limits={plan.limits} />
        <RealtimeConcurrency limits={plan.limits} />
      </ul>
    </TierContainer>
  );
}

export function TierPro({
  plan,
  organizationSlug,
  subscription,
}: {
  plan: PaidPlanDefinition;
  organizationSlug: string;
  subscription?: SubscriptionResult;
}) {
  const location = useLocation();
  const navigation = useNavigation();
  const formAction = `/resources/orgs/${organizationSlug}/select-plan`;
  const isLoading = navigation.formAction === formAction;
  const [isDialogOpen, setIsDialogOpen] = useState(false);

  useEffect(() => {
    setIsDialogOpen(false);
  }, [subscription]);

  return (
    <TierContainer>
      <PricingHeader title={plan.title} cost={plan.tierPrice} />
      <TierLimit href="https://trigger.dev/pricing#computePricing">
        ${plan.limits.includedUsage / 100} usage included
      </TierLimit>
      <Form action={formAction} method="post" id="subscribe-pro">
        <div className="py-6">
          <input type="hidden" name="type" value="paid" />
          <input type="hidden" name="planCode" value={plan.code} />
          <input type="hidden" name="callerPath" value={location.pathname} />
          {subscription?.plan !== undefined &&
          subscription?.plan?.type === "paid" &&
          subscription?.plan?.code !== plan.code &&
          subscription.canceledAt === undefined ? (
            <Dialog open={isDialogOpen} onOpenChange={setIsDialogOpen} key="upgrade">
              <DialogTrigger asChild>
                <Button variant="tertiary/large" fullWidth className="text-md font-medium">
                  {`Upgrade to ${plan.title}`}
                </Button>
              </DialogTrigger>
              <DialogContent className="sm:max-w-md">
                <DialogHeader>Upgrade plan</DialogHeader>
                <div className="mb-2 mt-4 flex items-start gap-3">
                  <span>
                    <ArrowUpCircleIcon className="size-12 text-primary" />
                  </span>
                  <Paragraph variant="base/bright" className="text-text-bright">
                    Upgrade to get instant access to all the Pro features. You will be charged the
                    new plan price for the remainder of this month on a pro rata basis.
                  </Paragraph>
                </div>
                <DialogFooter>
                  <Button variant="tertiary/medium" onClick={() => setIsDialogOpen(false)}>
                    Dismiss
                  </Button>
                  <Button
                    variant="primary/medium"
                    disabled={isLoading}
                    LeadingIcon={isLoading ? () => <Spinner color="white" /> : undefined}
                    form="subscribe-pro"
                  >
                    {`Upgrade to ${plan.title}`}
                  </Button>
                </DialogFooter>
              </DialogContent>
            </Dialog>
          ) : (
            <Button
              variant="secondary/large"
              fullWidth
              form="subscribe-pro"
              className="text-md font-medium"
              disabled={
                isLoading ||
                (subscription?.plan?.code === plan.code && subscription.canceledAt === undefined)
              }
              LeadingIcon={
                isLoading && navigation.formData?.get("planCode") === plan.code
                  ? Spinner
                  : undefined
              }
            >
              {subscription?.plan === undefined
                ? "Select plan"
                : subscription.plan.type === "free" || subscription.canceledAt !== undefined
                ? `Upgrade to ${plan.title}`
                : subscription.plan.code === plan.code
                ? "Current plan"
                : `Upgrade to ${plan.title}`}
            </Button>
          )}
        </div>
      </Form>
      <ul className="flex flex-col gap-2.5">
        <ConcurrentRuns limits={plan.limits}>
          {pricingDefinitions.additionalConcurrency.content}
        </ConcurrentRuns>
        <FeatureItem checked>
          Unlimited{" "}
          <DefinitionTip
            title={pricingDefinitions.tasks.title}
            content={pricingDefinitions.tasks.content}
          >
            tasks
          </DefinitionTip>
        </FeatureItem>
        <TeamMembers limits={plan.limits}>{pricingDefinitions.additionalSeats.content}</TeamMembers>
        <Environments limits={plan.limits} />
<<<<<<< HEAD
        <Schedules limits={plan.limits}>{pricingDefinitions.additionalSchedules.content}</Schedules>
=======
        <Branches limits={plan.limits} />
        <Schedules limits={plan.limits} />
>>>>>>> 021d6d8f
        <LogRetention limits={plan.limits} />
        <SupportLevel limits={plan.limits} />
        <Alerts limits={plan.limits} />
        <RealtimeConcurrency limits={plan.limits}>
          {pricingDefinitions.additionalRealtimeConnections.content}
        </RealtimeConcurrency>
      </ul>
    </TierContainer>
  );
}

export function TierEnterprise() {
  return (
    <TierContainer>
      <div className="flex w-full flex-col items-center justify-between gap-4 lg:flex-row">
        <div className="flex w-full flex-wrap items-center justify-between gap-2 lg:flex-nowrap">
          <div className="-mt-1 mb-2 flex w-full flex-col gap-2 lg:mb-0 lg:gap-0.5">
            <h2 className="text-xl font-medium text-text-dimmed">Enterprise</h2>
            <hr className="my-2 block border-grid-dimmed lg:hidden" />
            <p className="whitespace-nowrap font-sans text-lg font-normal text-text-bright lg:text-sm">
              Tailor a custom plan
            </p>
          </div>
          <ul className="flex w-full flex-col gap-y-3 lg:gap-y-1">
            <FeatureItem checked checkedColor="bright">
              All Pro plan features +
            </FeatureItem>
            <FeatureItem checked checkedColor="bright">
              Custom log retention
            </FeatureItem>
          </ul>
          <ul className="flex w-full flex-col gap-y-3 lg:gap-y-1">
            <FeatureItem checked checkedColor="bright">
              Priority support
            </FeatureItem>
            <FeatureItem checked checkedColor="bright">
              Role-based access control
            </FeatureItem>
          </ul>
          <ul className="flex w-full flex-col gap-y-3 lg:gap-y-1">
            <FeatureItem checked checkedColor="bright">
              SOC 2 report
            </FeatureItem>
            <FeatureItem checked checkedColor="bright">
              SSO
            </FeatureItem>
          </ul>
        </div>
        <div className="w-full lg:max-w-[16rem]">
          <Feedback
            defaultValue="enterprise"
            button={
              <div className="flex h-10 w-full cursor-pointer items-center justify-center rounded border border-charcoal-600 bg-tertiary text-base font-medium transition hover:border-charcoal-550 hover:bg-charcoal-600">
                <span className="text-center text-text-bright">Contact us</span>
              </div>
            }
          ></Feedback>
        </div>
      </div>
    </TierContainer>
  );
}

function TierContainer({
  children,
  isHighlighted,
  className,
}: {
  children: React.ReactNode;
  isHighlighted?: boolean;
  className?: string;
}) {
  return (
    <div
      className={cn(
        "flex w-full min-w-[16rem] flex-col p-6",
        isHighlighted ? "border border-indigo-500" : "border border-grid-dimmed",
        className
      )}
    >
      {children}
    </div>
  );
}

function PricingHeader({
  title,
  cost: flatCost,
  isHighlighted,
  per = "/month",
  maximumFractionDigits = 0,
}: {
  title: string;
  cost?: number;
  isHighlighted?: boolean;
  per?: string;
  maximumFractionDigits?: number;
}) {
  const dollarFormatter = new Intl.NumberFormat("en-US", {
    style: "currency",
    currency: "USD",
    maximumFractionDigits,
  });

  return (
    <div className="flex flex-col gap-2">
      <h2
        className={cn(
          "text-xl font-medium",
          isHighlighted ? "text-indigo-500" : "text-text-dimmed"
        )}
      >
        {title}
      </h2>
      {flatCost === 0 || flatCost ? (
        <h3 className="text-4xl font-medium tabular-nums text-text-bright">
          {dollarFormatter.format(flatCost)}
          <span className="ml-1 text-sm font-normal tracking-wide text-text-dimmed">{per}</span>
        </h3>
      ) : (
        <h2 className="text-4xl font-medium">Custom</h2>
      )}
    </div>
  );
}

function TierLimit({ children, href }: { children: React.ReactNode; href?: string }) {
  return (
    <>
      <hr className="my-6 border-grid-bright" />
      {href ? (
        <SimpleTooltip
          buttonClassName="text-left w-fit"
          disableHoverableContent
          button={
            <a
              href={href}
              className="text-left font-sans text-lg font-normal text-text-bright underline decoration-charcoal-500 underline-offset-4 transition hover:decoration-text-bright"
            >
              {children}
            </a>
          }
          content={
            <div className="flex items-center gap-1">
              <Paragraph variant="small">View compute pricing information</Paragraph>
              <ArrowUpRightIcon className="size-4 text-text-dimmed" />
            </div>
          }
        />
      ) : (
        <div className="font-sans text-lg font-normal text-text-bright">{children}</div>
      )}
    </>
  );
}

function FeatureItem({
  checked,
  checkedColor = "primary",
  children,
}: {
  checked?: boolean;
  checkedColor?: "primary" | "bright";
  children: React.ReactNode;
}) {
  return (
    <li className="flex items-start gap-2">
      {checked ? (
        <CheckIcon
          className={cn(
            "mt-0.5 size-4 min-w-4",
            checkedColor === "primary" ? "text-primary" : "text-text-bright"
          )}
        />
      ) : (
        <XMarkIcon className="size-4 text-charcoal-500" />
      )}
      <div
        className={cn(
          "font-sans text-sm font-normal",
          checked ? "text-text-bright" : "text-text-dimmed"
        )}
      >
        {children}
      </div>
    </li>
  );
}

function ConcurrentRuns({ limits, children }: { limits: Limits; children?: React.ReactNode }) {
  return (
    <FeatureItem checked>
      <div className="flex flex-col gap-y-0.5">
        <div className="flex items-center gap-1">
          {limits.concurrentRuns.canExceed ? (
            <>
              {limits.concurrentRuns.number}
              {"+"}
            </>
          ) : (
            <>{limits.concurrentRuns.number} </>
          )}{" "}
          <DefinitionTip
            title={pricingDefinitions.concurrentRuns.title}
            content={pricingDefinitions.concurrentRuns.content}
          >
            concurrent runs
          </DefinitionTip>
        </div>
        {children && <span className="text-xs text-text-dimmed">{children}</span>}
      </div>
    </FeatureItem>
  );
}

function TeamMembers({ limits, children }: { limits: Limits; children?: React.ReactNode }) {
  return (
    <FeatureItem checked>
      <div className="flex flex-col gap-y-0.5">
        <div className="flex items-center gap-1">
          {limits.teamMembers.number}
          {limits.teamMembers.canExceed ? "+" : ""} team members
        </div>
        {children && <span className="text-xs text-text-dimmed">{children}</span>}
      </div>
    </FeatureItem>
  );
}

function Environments({ limits }: { limits: Limits }) {
  return (
    <FeatureItem checked>
      {limits.hasStagingEnvironment ? "Dev, Preview and Prod" : "Dev and Prod"}{" "}
      <DefinitionTip
        title={pricingDefinitions.environment.title}
        content={pricingDefinitions.environment.content}
      >
        environments
      </DefinitionTip>
    </FeatureItem>
  );
}

function Schedules({ limits, children }: { limits: Limits; children?: React.ReactNode }) {
  return (
    <FeatureItem checked>
      <div className="flex flex-col gap-y-0.5">
        <div className="flex items-center gap-1">
          {limits.schedules.number}
          {limits.schedules.canExceed ? "+" : ""}{" "}
          <DefinitionTip
            title={pricingDefinitions.schedules.title}
            content={pricingDefinitions.schedules.content}
          >
            schedules
          </DefinitionTip>
        </div>
        {children && <span className="text-xs text-text-dimmed">{children}</span>}
      </div>
    </FeatureItem>
  );
}

function LogRetention({ limits }: { limits: Limits }) {
  return <FeatureItem checked>{limits.logRetentionDays.number} day log retention</FeatureItem>;
}

function SupportLevel({ limits }: { limits: Limits }) {
  return (
    <FeatureItem checked>
      {limits.support === "community" ? "Community support" : "Dedicated Slack support"}
    </FeatureItem>
  );
}

function Alerts({ limits }: { limits: Limits }) {
  if (limits.alerts.number === 0) {
    return (
      <FeatureItem>
        <DefinitionTip
          title={pricingDefinitions.alerts.title}
          content={pricingDefinitions.alerts.content}
        >
          Alert destinations
        </DefinitionTip>
      </FeatureItem>
    );
  }

  return (
    <FeatureItem checked>
      {limits.alerts.number}
      {limits.alerts.canExceed ? "+" : ""}{" "}
      <DefinitionTip
        title={pricingDefinitions.alerts.title}
        content={pricingDefinitions.alerts.content}
      >
        alert destinations
      </DefinitionTip>
    </FeatureItem>
  );
}

function RealtimeConcurrency({ limits, children }: { limits: Limits; children?: React.ReactNode }) {
  return (
    <FeatureItem checked>
      <div className="flex flex-col gap-y-0.5">
        <div className="flex items-start gap-1">
          {limits.realtimeConcurrentConnections.canExceed ? (
            <>
              {limits.realtimeConcurrentConnections.number}
              {"+"}
            </>
          ) : (
            <>{limits.realtimeConcurrentConnections.number} </>
          )}{" "}
          <DefinitionTip
            title={pricingDefinitions.realtime.title}
            content={pricingDefinitions.realtime.content}
          >
            concurrent Realtime connections
          </DefinitionTip>
        </div>
        {children && <span className="text-xs text-text-dimmed">{children}</span>}
      </div>
    </FeatureItem>
  );
}

function Branches({ limits }: { limits: Limits }) {
  return (
    <FeatureItem checked={limits.branches.number > 0}>
      {limits.branches.number}
      {limits.branches.canExceed ? "+ " : " "}
      <DefinitionTip
        title={pricingDefinitions.branches.title}
        content={pricingDefinitions.branches.content}
      >
        preview branches
      </DefinitionTip>
    </FeatureItem>
  );
}<|MERGE_RESOLUTION|>--- conflicted
+++ resolved
@@ -7,16 +7,16 @@
 } from "@heroicons/react/20/solid";
 import { ArrowDownCircleIcon, ArrowUpCircleIcon } from "@heroicons/react/24/outline";
 import { Form, useLocation, useNavigation } from "@remix-run/react";
-import { ActionFunctionArgs } from "@remix-run/server-runtime";
+import { type ActionFunctionArgs } from "@remix-run/server-runtime";
 import { uiComponent } from "@team-plain/typescript-sdk";
 import { GitHubLightIcon } from "@trigger.dev/companyicons";
 import {
-  FreePlanDefinition,
-  Limits,
-  PaidPlanDefinition,
-  Plans,
-  SetPlanBody,
-  SubscriptionResult,
+  type FreePlanDefinition,
+  type Limits,
+  type PaidPlanDefinition,
+  type Plans,
+  type SetPlanBody,
+  type SubscriptionResult,
 } from "@trigger.dev/platform/v3";
 import React, { useEffect, useState } from "react";
 import { z } from "zod";
@@ -203,7 +203,6 @@
     content:
       "Realtime allows you to send the live status and data from your runs to your frontend. This is the number of simultaneous Realtime connections that can be made.",
   },
-<<<<<<< HEAD
   additionalRealtimeConnections: {
     title: "Additional Realtime connections",
     content: "Then $10/month per 100",
@@ -211,11 +210,10 @@
   additionalSeats: {
     title: "Additional seats",
     content: "Then $20/month per seat",
-=======
+  },
   branches: {
     title: "Branches",
     content: "The number of preview branches that can be active (you can archive old ones).",
->>>>>>> 021d6d8f
   },
 };
 
@@ -753,12 +751,8 @@
         </FeatureItem>
         <TeamMembers limits={plan.limits}>{pricingDefinitions.additionalSeats.content}</TeamMembers>
         <Environments limits={plan.limits} />
-<<<<<<< HEAD
+        <Branches limits={plan.limits} />
         <Schedules limits={plan.limits}>{pricingDefinitions.additionalSchedules.content}</Schedules>
-=======
-        <Branches limits={plan.limits} />
-        <Schedules limits={plan.limits} />
->>>>>>> 021d6d8f
         <LogRetention limits={plan.limits} />
         <SupportLevel limits={plan.limits} />
         <Alerts limits={plan.limits} />
