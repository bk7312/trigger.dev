import { Attributes } from "@opentelemetry/api";
import {
  TaskRunContext,
  TaskRunExecution,
  TaskRunExecutionResult,
  TaskRunExecutionRetry,
  TaskRunFailedExecutionResult,
  TaskRunSuccessfulExecutionResult,
  flattenAttributes,
  sanitizeError,
} from "@trigger.dev/core/v3";
import { $transaction, PrismaClientOrTransaction } from "~/db.server";
import { AuthenticatedEnvironment } from "~/services/apiAuth.server";
import { logger } from "~/services/logger.server";
import { safeJsonParse } from "~/utils/json";
import { createExceptionPropertiesFromError, eventRepository } from "../eventRepository.server";
import { marqs } from "~/v3/marqs/index.server";
import { BaseService } from "./baseService.server";
import { CancelAttemptService } from "./cancelAttempt.server";
import { ResumeTaskRunDependenciesService } from "./resumeTaskRunDependencies.server";
import { MAX_TASK_RUN_ATTEMPTS } from "~/consts";
import { CreateCheckpointService } from "./createCheckpoint.server";
import { TaskRun } from "@trigger.dev/database";
import { RetryAttemptService } from "./retryAttempt.server";
import { isFinalAttemptStatus, isFinalRunStatus } from "../taskStatus";
import { FinalizeTaskRunService } from "./finalizeTaskRun.server";
import { env } from "~/env.server";

type FoundAttempt = Awaited<ReturnType<typeof findAttempt>>;

type CheckpointData = {
  docker: boolean;
  location: string;
};

export class CompleteAttemptService extends BaseService {
  public async call({
    completion,
    execution,
    env,
    checkpoint,
    supportsRetryCheckpoints,
  }: {
    completion: TaskRunExecutionResult;
    execution: TaskRunExecution;
    env?: AuthenticatedEnvironment;
    checkpoint?: CheckpointData;
    supportsRetryCheckpoints?: boolean;
  }): Promise<"COMPLETED" | "RETRIED"> {
    const taskRunAttempt = await findAttempt(this._prisma, execution.attempt.id);

    if (!taskRunAttempt) {
      logger.error("[CompleteAttemptService] Task run attempt not found", {
        id: execution.attempt.id,
      });

      const run = await this._prisma.taskRun.findFirst({
        where: {
          friendlyId: execution.run.id,
        },
        select: {
          id: true,
        },
      });

      if (!run) {
        logger.error("[CompleteAttemptService] Task run not found", {
          friendlyId: execution.run.id,
        });

        return "COMPLETED";
      }

      const finalizeService = new FinalizeTaskRunService();
      await finalizeService.call({
        id: run.id,
        status: "SYSTEM_FAILURE",
        completedAt: new Date(),
      });

      // No attempt, so there's no message to ACK
      return "COMPLETED";
    }

    if (
      isFinalAttemptStatus(taskRunAttempt.status) ||
      isFinalRunStatus(taskRunAttempt.taskRun.status)
    ) {
      // We don't want to retry a task run that has already been marked as failed, cancelled, or completed
      logger.debug("[CompleteAttemptService] Attempt or run is already in a final state", {
        taskRunAttempt,
        completion,
      });

      return "COMPLETED";
    }

    if (completion.ok) {
      return await this.#completeAttemptSuccessfully(completion, taskRunAttempt, env);
    } else {
      return await this.#completeAttemptFailed({
        completion,
        execution,
        taskRunAttempt,
        env,
        checkpoint,
        supportsRetryCheckpoints,
      });
    }
  }

  async #completeAttemptSuccessfully(
    completion: TaskRunSuccessfulExecutionResult,
    taskRunAttempt: NonNullable<FoundAttempt>,
    env?: AuthenticatedEnvironment
  ): Promise<"COMPLETED"> {
    await $transaction(this._prisma, async (tx) => {
      await tx.taskRunAttempt.update({
        where: { id: taskRunAttempt.id },
        data: {
          status: "COMPLETED",
          completedAt: new Date(),
          output: completion.output,
          outputType: completion.outputType,
          usageDurationMs: completion.usage?.durationMs,
        },
      });

      const finalizeService = new FinalizeTaskRunService(tx);
      await finalizeService.call({
        id: taskRunAttempt.taskRunId,
        status: "COMPLETED_SUCCESSFULLY",
        completedAt: new Date(),
      });
    });

    // Now we need to "complete" the task run event/span
    await eventRepository.completeEvent(taskRunAttempt.taskRun.spanId, {
      endTime: new Date(),
      attributes: {
        isError: false,
        output:
          completion.outputType === "application/store" || completion.outputType === "text/plain"
            ? completion.output
            : completion.output
            ? (safeJsonParse(completion.output) as Attributes)
            : undefined,
        outputType: completion.outputType,
      },
    });

    if (!env || env.type !== "DEVELOPMENT") {
      await ResumeTaskRunDependenciesService.enqueue(taskRunAttempt.id, this._prisma);
    }

    return "COMPLETED";
  }

  async #completeAttemptFailed({
    completion,
    execution,
    taskRunAttempt,
    env,
    checkpoint,
    supportsRetryCheckpoints,
  }: {
    completion: TaskRunFailedExecutionResult;
    execution: TaskRunExecution;
    taskRunAttempt: NonNullable<FoundAttempt>;
    env?: AuthenticatedEnvironment;
    checkpoint?: CheckpointData;
    supportsRetryCheckpoints?: boolean;
  }): Promise<"COMPLETED" | "RETRIED"> {
    if (
      completion.error.type === "INTERNAL_ERROR" &&
      completion.error.code === "TASK_RUN_CANCELLED"
    ) {
      // We need to cancel the task run instead of fail it
      const cancelService = new CancelAttemptService();

      // TODO: handle usages
      await cancelService.call(
        taskRunAttempt.friendlyId,
        taskRunAttempt.taskRunId,
        new Date(),
        "Cancelled by user",
        env
      );

      // The cancel service handles ACK

      return "COMPLETED";
    }

    const sanitizedError = sanitizeError(completion.error);

    await this._prisma.taskRunAttempt.update({
      where: { id: taskRunAttempt.id },
      data: {
        status: "FAILED",
        completedAt: new Date(),
        error: sanitizedError,
        usageDurationMs: completion.usage?.durationMs,
      },
    });

    const environment = env ?? (await this.#getEnvironment(execution.environment.id));

    if (completion.retry !== undefined && taskRunAttempt.number < MAX_TASK_RUN_ATTEMPTS) {
      const retryAt = new Date(completion.retry.timestamp);

      // Retry the task run
      await eventRepository.recordEvent(`Retry #${execution.attempt.number} delay`, {
        taskSlug: taskRunAttempt.taskRun.taskIdentifier,
        environment,
        attributes: {
          metadata: this.#generateMetadataAttributesForNextAttempt(execution),
          properties: {
            retryAt: retryAt.toISOString(),
          },
          runId: taskRunAttempt.taskRun.friendlyId,
          style: {
            icon: "schedule-attempt",
          },
          queueId: taskRunAttempt.queueId,
          queueName: taskRunAttempt.taskRun.queue,
        },
        context: taskRunAttempt.taskRun.traceContext as Record<string, string | undefined>,
        spanIdSeed: `retry-${taskRunAttempt.number + 1}`,
        endTime: retryAt,
      });

      logger.debug("Retrying", {
        taskRun: taskRunAttempt.taskRun.friendlyId,
        retry: completion.retry,
      });

      await this._prisma.taskRun.update({
        where: {
          id: taskRunAttempt.taskRunId,
        },
        data: {
          status: "RETRYING_AFTER_FAILURE",
        },
      });

      if (environment.type === "DEVELOPMENT") {
        // This is already an EXECUTE message so we can just NACK
        await marqs?.nackMessage(taskRunAttempt.taskRunId, completion.retry.timestamp);
        return "RETRIED";
      }

      if (!checkpoint) {
        await this.#retryAttempt({
          run: taskRunAttempt.taskRun,
<<<<<<< HEAD
          retryTimestamp: completion.retry.timestamp,
=======
          retry: completion.retry,
>>>>>>> d6297991
          supportsLazyAttempts: taskRunAttempt.backgroundWorker.supportsLazyAttempts,
          supportsRetryCheckpoints,
        });

        return "RETRIED";
      }

      const createCheckpoint = new CreateCheckpointService(this._prisma);
      const checkpointCreateResult = await createCheckpoint.call({
        attemptFriendlyId: execution.attempt.id,
        docker: checkpoint.docker,
        location: checkpoint.location,
        reason: {
          type: "RETRYING_AFTER_FAILURE",
          attemptNumber: execution.attempt.number,
        },
      });

      if (!checkpointCreateResult.success) {
        logger.error("Failed to create checkpoint", { checkpoint, execution: execution.run.id });

        const finalizeService = new FinalizeTaskRunService();
        await finalizeService.call({
          id: taskRunAttempt.taskRunId,
          status: "SYSTEM_FAILURE",
          completedAt: new Date(),
        });

        return "COMPLETED";
      }

      await this.#retryAttempt({
        run: taskRunAttempt.taskRun,
<<<<<<< HEAD
        retryTimestamp: completion.retry.timestamp,
=======
        retry: completion.retry,
>>>>>>> d6297991
        checkpointEventId: checkpointCreateResult.event.id,
        supportsLazyAttempts: taskRunAttempt.backgroundWorker.supportsLazyAttempts,
        supportsRetryCheckpoints,
      });

      return "RETRIED";
    } else {
      // Now we need to "complete" the task run event/span
      await eventRepository.completeEvent(taskRunAttempt.taskRun.spanId, {
        endTime: new Date(),
        attributes: {
          isError: true,
        },
        events: [
          {
            name: "exception",
            time: new Date(),
            properties: {
              exception: createExceptionPropertiesFromError(sanitizedError),
            },
          },
        ],
      });

      if (
        sanitizedError.type === "INTERNAL_ERROR" &&
        sanitizedError.code === "GRACEFUL_EXIT_TIMEOUT"
      ) {
        const finalizeService = new FinalizeTaskRunService();
        await finalizeService.call({
          id: taskRunAttempt.taskRunId,
          status: "SYSTEM_FAILURE",
          completedAt: new Date(),
        });

        // We need to fail all incomplete spans
        const inProgressEvents = await eventRepository.queryIncompleteEvents({
          attemptId: execution.attempt.id,
        });

        logger.debug("Failing in-progress events", {
          inProgressEvents: inProgressEvents.map((event) => event.id),
        });

        const exception = {
          type: "Graceful exit timeout",
          message: sanitizedError.message,
        };

        await Promise.all(
          inProgressEvents.map((event) => {
            return eventRepository.crashEvent({
              event: event,
              crashedAt: new Date(),
              exception,
            });
          })
        );
      } else {
        const finalizeService = new FinalizeTaskRunService();
        await finalizeService.call({
          id: taskRunAttempt.taskRunId,
          status: "COMPLETED_WITH_ERRORS",
          completedAt: new Date(),
        });
      }

      if (!env || env.type !== "DEVELOPMENT") {
        await ResumeTaskRunDependenciesService.enqueue(taskRunAttempt.id, this._prisma);
      }

      return "COMPLETED";
    }
  }

  async #retryAttempt({
    run,
<<<<<<< HEAD
    retryTimestamp,
=======
    retry,
>>>>>>> d6297991
    checkpointEventId,
    supportsLazyAttempts,
    supportsRetryCheckpoints,
  }: {
    run: TaskRun;
<<<<<<< HEAD
    retryTimestamp: number;
=======
    retry: TaskRunExecutionRetry;
>>>>>>> d6297991
    checkpointEventId?: string;
    supportsLazyAttempts: boolean;
    supportsRetryCheckpoints?: boolean;
  }) {
<<<<<<< HEAD
    if (checkpointEventId || !supportsLazyAttempts || !supportsRetryCheckpoints) {
      if (!supportsRetryCheckpoints && checkpointEventId) {
        logger.error("Worker does not support retry checkpoints, but a checkpoint was created", {
          runId: run.id,
          checkpointEventId,
        });
      }

      // Workers without lazy attempt support always need to go through the queue, which is where the attempt is created
=======
    const retryViaQueue = () => {
>>>>>>> d6297991
      // We have to replace a potential RESUME with EXECUTE to correctly retry the attempt
      return marqs?.replaceMessage(
        run.id,
        {
          type: "EXECUTE",
          taskIdentifier: run.taskIdentifier,
          checkpointEventId: supportsRetryCheckpoints ? checkpointEventId : undefined,
          retryCheckpointsDisabled: !supportsRetryCheckpoints,
        },
        retry.timestamp
      );
    };

    const retryDirectly = () => {
      return RetryAttemptService.enqueue(run.id, this._prisma, new Date(retry.timestamp));
    };

    // There's a checkpoint, so we need to go through the queue
    if (checkpointEventId) {
      if (!supportsRetryCheckpoints) {
        logger.error("Worker does not support retry checkpoints, but a checkpoint was created", {
          runId: run.id,
          checkpointEventId,
        });
      }

      await retryViaQueue();
      return;
    }

    // Workers without lazy attempt support always need to go through the queue, which is where the attempt is created
    if (!supportsLazyAttempts) {
      await retryViaQueue();
      return;
    }

    // Workers that never checkpoint between attempts will exit after completing their current attempt if the retry delay exceeds the threshold
    if (!supportsRetryCheckpoints && retry.delay >= env.CHECKPOINT_THRESHOLD_IN_MS) {
      await retryViaQueue();
      return;
    }

    // The worker is still running and waiting for a retry message
    await retryDirectly();
  }

  #generateMetadataAttributesForNextAttempt(execution: TaskRunExecution) {
    const context = TaskRunContext.parse(execution);

    // @ts-ignore
    context.attempt = {
      number: context.attempt.number + 1,
    };

    return flattenAttributes(context, "ctx");
  }

  async #getEnvironment(id: string) {
    return await this._prisma.runtimeEnvironment.findUniqueOrThrow({
      where: {
        id,
      },
      include: {
        project: true,
        organization: true,
      },
    });
  }
}

async function findAttempt(prismaClient: PrismaClientOrTransaction, friendlyId: string) {
  return prismaClient.taskRunAttempt.findUnique({
    where: { friendlyId },
    include: {
      taskRun: true,
      backgroundWorkerTask: true,
      backgroundWorker: {
        select: {
          id: true,
          supportsLazyAttempts: true,
        },
      },
    },
  });
}<|MERGE_RESOLUTION|>--- conflicted
+++ resolved
@@ -253,11 +253,7 @@
       if (!checkpoint) {
         await this.#retryAttempt({
           run: taskRunAttempt.taskRun,
-<<<<<<< HEAD
-          retryTimestamp: completion.retry.timestamp,
-=======
           retry: completion.retry,
->>>>>>> d6297991
           supportsLazyAttempts: taskRunAttempt.backgroundWorker.supportsLazyAttempts,
           supportsRetryCheckpoints,
         });
@@ -291,11 +287,7 @@
 
       await this.#retryAttempt({
         run: taskRunAttempt.taskRun,
-<<<<<<< HEAD
-        retryTimestamp: completion.retry.timestamp,
-=======
         retry: completion.retry,
->>>>>>> d6297991
         checkpointEventId: checkpointCreateResult.event.id,
         supportsLazyAttempts: taskRunAttempt.backgroundWorker.supportsLazyAttempts,
         supportsRetryCheckpoints,
@@ -373,38 +365,18 @@
 
   async #retryAttempt({
     run,
-<<<<<<< HEAD
-    retryTimestamp,
-=======
     retry,
->>>>>>> d6297991
     checkpointEventId,
     supportsLazyAttempts,
     supportsRetryCheckpoints,
   }: {
     run: TaskRun;
-<<<<<<< HEAD
-    retryTimestamp: number;
-=======
     retry: TaskRunExecutionRetry;
->>>>>>> d6297991
     checkpointEventId?: string;
     supportsLazyAttempts: boolean;
     supportsRetryCheckpoints?: boolean;
   }) {
-<<<<<<< HEAD
-    if (checkpointEventId || !supportsLazyAttempts || !supportsRetryCheckpoints) {
-      if (!supportsRetryCheckpoints && checkpointEventId) {
-        logger.error("Worker does not support retry checkpoints, but a checkpoint was created", {
-          runId: run.id,
-          checkpointEventId,
-        });
-      }
-
-      // Workers without lazy attempt support always need to go through the queue, which is where the attempt is created
-=======
     const retryViaQueue = () => {
->>>>>>> d6297991
       // We have to replace a potential RESUME with EXECUTE to correctly retry the attempt
       return marqs?.replaceMessage(
         run.id,
