import {
  IOPacket,
  SemanticInternalAttributes,
  TriggerTaskRequestBody,
  packetRequiresOffloading,
} from "@trigger.dev/core/v3";
import { env } from "~/env.server";
import { AuthenticatedEnvironment } from "~/services/apiAuth.server";
import { autoIncrementCounter } from "~/services/autoIncrementCounter.server";
import { workerQueue } from "~/services/worker.server";
import { marqs, sanitizeQueueName } from "~/v3/marqs/index.server";
import { eventRepository } from "../eventRepository.server";
import { generateFriendlyId } from "../friendlyIdentifiers";
import { uploadToObjectStore } from "../r2.server";
import { startActiveSpan } from "../tracer.server";
import { BaseService } from "./baseService.server";
import { getEntitlement } from "~/services/platform.v3.server";

export type TriggerTaskServiceOptions = {
  idempotencyKey?: string;
  triggerVersion?: string;
  traceContext?: Record<string, string | undefined>;
  spanParentAsLink?: boolean;
  parentAsLinkType?: "replay" | "trigger";
  batchId?: string;
  customIcon?: string;
};

export class OutOfEntitlementError extends Error {
  constructor() {
    super("You can't trigger a task because you have run out of credits.");
  }
}

export class TriggerTaskService extends BaseService {
  public async call(
    taskId: string,
    environment: AuthenticatedEnvironment,
    body: TriggerTaskRequestBody,
    options: TriggerTaskServiceOptions = {}
  ) {
    return await this.traceWithEnv("call()", environment, async (span) => {
      span.setAttribute("taskId", taskId);

      const idempotencyKey = options.idempotencyKey ?? body.options?.idempotencyKey;
      const delayUntil = await parseDelay(body.options?.delay);

      const ttl =
        typeof body.options?.ttl === "number"
          ? stringifyDuration(body.options?.ttl)
          : body.options?.ttl ?? (environment.type === "DEVELOPMENT" ? "10m" : undefined);

      const existingRun = idempotencyKey
        ? await this._prisma.taskRun.findUnique({
            where: {
              runtimeEnvironmentId_idempotencyKey: {
                runtimeEnvironmentId: environment.id,
                idempotencyKey,
              },
            },
          })
        : undefined;

      if (existingRun && existingRun.taskIdentifier === taskId) {
        span.setAttribute("runId", existingRun.friendlyId);

        return existingRun;
      }

<<<<<<< HEAD
      if (environment.type !== "DEVELOPMENT") {
        const result = await getEntitlement(environment.organizationId);
        if (result && result.hasAccess === false) {
          throw new OutOfEntitlementError();
        }
      }
=======
      const runFriendlyId = generateFriendlyId("run");

      const payloadPacket = await this.#handlePayloadPacket(
        body.payload,
        body.options?.payloadType ?? "application/json",
        runFriendlyId,
        environment
      );
>>>>>>> b53a5754

      return await eventRepository.traceEvent(
        taskId,
        {
          context: options.traceContext,
          spanParentAsLink: options.spanParentAsLink,
          parentAsLinkType: options.parentAsLinkType,
          kind: "SERVER",
          environment,
          taskSlug: taskId,
          attributes: {
            properties: {
              [SemanticInternalAttributes.SHOW_ACTIONS]: true,
            },
            style: {
              icon: options.customIcon ?? "task",
            },
            runIsTest: body.options?.test ?? false,
            batchId: options.batchId,
            idempotencyKey,
          },
          incomplete: true,
          immediate: true,
        },
        async (event, traceContext) => {
          const run = await autoIncrementCounter.incrementInTransaction(
            `v3-run:${environment.id}:${taskId}`,
            async (num, tx) => {
              const lockedToBackgroundWorker = body.options?.lockToVersion
                ? await tx.backgroundWorker.findUnique({
                    where: {
                      projectId_runtimeEnvironmentId_version: {
                        projectId: environment.projectId,
                        runtimeEnvironmentId: environment.id,
                        version: body.options?.lockToVersion,
                      },
                    },
                  })
                : undefined;

              let queueName = sanitizeQueueName(body.options?.queue?.name ?? `task/${taskId}`);

              // Check that the queuename is not an empty string
              if (!queueName) {
                queueName = sanitizeQueueName(`task/${taskId}`);
              }

              event.setAttribute("queueName", queueName);
              span.setAttribute("queueName", queueName);

              const taskRun = await tx.taskRun.create({
                data: {
                  status: delayUntil ? "DELAYED" : "PENDING",
                  number: num,
                  friendlyId: runFriendlyId,
                  runtimeEnvironmentId: environment.id,
                  projectId: environment.projectId,
                  idempotencyKey,
                  taskIdentifier: taskId,
                  payload: payloadPacket.data ?? "",
                  payloadType: payloadPacket.dataType,
                  context: body.context,
                  traceContext: traceContext,
                  traceId: event.traceId,
                  spanId: event.spanId,
                  lockedToVersionId: lockedToBackgroundWorker?.id,
                  concurrencyKey: body.options?.concurrencyKey,
                  queue: queueName,
                  isTest: body.options?.test ?? false,
                  delayUntil,
                  queuedAt: delayUntil ? undefined : new Date(),
                  ttl,
                },
              });

              if (payloadPacket.data) {
                if (
                  payloadPacket.dataType === "application/json" ||
                  payloadPacket.dataType === "application/super+json"
                ) {
                  event.setAttribute("payload", JSON.parse(payloadPacket.data) as any);
                } else {
                  event.setAttribute("payload", payloadPacket.data);
                }

                event.setAttribute("payloadType", payloadPacket.dataType);
              }

              event.setAttribute("runId", taskRun.friendlyId);
              span.setAttribute("runId", taskRun.friendlyId);

              if (body.options?.dependentAttempt) {
                const dependentAttempt = await tx.taskRunAttempt.findUnique({
                  where: { friendlyId: body.options.dependentAttempt },
                });

                if (dependentAttempt) {
                  await tx.taskRunDependency.create({
                    data: {
                      taskRunId: taskRun.id,
                      dependentAttemptId: dependentAttempt.id,
                    },
                  });
                }
              } else if (body.options?.dependentBatch) {
                const dependentBatchRun = await tx.batchTaskRun.findUnique({
                  where: { friendlyId: body.options.dependentBatch },
                });

                if (dependentBatchRun) {
                  await tx.taskRunDependency.create({
                    data: {
                      taskRunId: taskRun.id,
                      dependentBatchRunId: dependentBatchRun.id,
                    },
                  });
                }
              }

              if (body.options?.queue) {
                const concurrencyLimit =
                  typeof body.options.queue.concurrencyLimit === "number"
                    ? Math.max(0, body.options.queue.concurrencyLimit)
                    : undefined;

                const taskQueue = await tx.taskQueue.upsert({
                  where: {
                    runtimeEnvironmentId_name: {
                      runtimeEnvironmentId: environment.id,
                      name: queueName,
                    },
                  },
                  update: {
                    concurrencyLimit,
                    rateLimit: body.options.queue.rateLimit,
                  },
                  create: {
                    friendlyId: generateFriendlyId("queue"),
                    name: queueName,
                    concurrencyLimit,
                    runtimeEnvironmentId: environment.id,
                    projectId: environment.projectId,
                    rateLimit: body.options.queue.rateLimit,
                    type: "NAMED",
                  },
                });

                if (typeof taskQueue.concurrencyLimit === "number") {
                  await marqs?.updateQueueConcurrencyLimits(
                    environment,
                    taskQueue.name,
                    taskQueue.concurrencyLimit
                  );
                } else {
                  await marqs?.removeQueueConcurrencyLimits(environment, taskQueue.name);
                }
              }

              if (taskRun.delayUntil) {
                await workerQueue.enqueue(
                  "v3.enqueueDelayedRun",
                  { runId: taskRun.id },
                  { tx, runAt: delayUntil, jobKey: `v3.enqueueDelayedRun.${taskRun.id}` }
                );
              }

              if (!taskRun.delayUntil && taskRun.ttl) {
                const expireAt = parseNaturalLanguageDuration(taskRun.ttl);

                if (expireAt) {
                  await workerQueue.enqueue(
                    "v3.expireRun",
                    { runId: taskRun.id },
                    { tx, runAt: expireAt, jobKey: `v3.expireRun.${taskRun.id}` }
                  );
                }
              }

              return taskRun;
            },
            async (_, tx) => {
              const counter = await tx.taskRunNumberCounter.findUnique({
                where: {
                  taskIdentifier_environmentId: {
                    taskIdentifier: taskId,
                    environmentId: environment.id,
                  },
                },
                select: { lastNumber: true },
              });

              return counter?.lastNumber;
            },
            this._prisma
          );

          if (!run) {
            return;
          }

          // We need to enqueue the task run into the appropriate queue. This is done after the tx completes to prevent a race condition where the task run hasn't been created yet by the time we dequeue.
          if (run.status === "PENDING") {
            await marqs?.enqueueMessage(
              environment,
              run.queue,
              run.id,
              { type: "EXECUTE", taskIdentifier: taskId },
              body.options?.concurrencyKey
            );
          }

          return run;
        }
      );
    });
  }

  async #handlePayloadPacket(
    payload: any,
    payloadType: string,
    pathPrefix: string,
    environment: AuthenticatedEnvironment
  ) {
    return await startActiveSpan("handlePayloadPacket()", async (span) => {
      const packet = this.#createPayloadPacket(payload, payloadType);

      if (!packet.data) {
        return packet;
      }

      const { needsOffloading, size } = packetRequiresOffloading(
        packet,
        env.TASK_PAYLOAD_OFFLOAD_THRESHOLD
      );

      if (!needsOffloading) {
        return packet;
      }

      const filename = `${pathPrefix}/payload.json`;

      await uploadToObjectStore(filename, packet.data, packet.dataType, environment);

      return {
        data: filename,
        dataType: "application/store",
      };
    });
  }

  #createPayloadPacket(payload: any, payloadType: string): IOPacket {
    if (payloadType === "application/json") {
      return { data: JSON.stringify(payload), dataType: "application/json" };
    }

    if (typeof payload === "string") {
      return { data: payload, dataType: payloadType };
    }

    return { dataType: payloadType };
  }
}

export async function parseDelay(value?: string | Date): Promise<Date | undefined> {
  if (!value) {
    return;
  }

  if (value instanceof Date) {
    return value;
  }

  try {
    const date = new Date(value);

    // Check if the date is valid
    if (isNaN(date.getTime())) {
      return parseNaturalLanguageDuration(value);
    }

    if (date.getTime() <= Date.now()) {
      return;
    }

    return date;
  } catch (error) {
    return parseNaturalLanguageDuration(value);
  }
}

export function parseNaturalLanguageDuration(duration: string): Date | undefined {
  const regexPattern = /^(\d+w)?(\d+d)?(\d+h)?(\d+m)?(\d+s)?$/;

  const result: Date = new Date();
  let hasMatch = false;

  const elements = duration.match(regexPattern);
  if (elements) {
    if (elements[1]) {
      const weeks = Number(elements[1].slice(0, -1));
      if (weeks >= 0) {
        result.setDate(result.getDate() + 7 * weeks);
        hasMatch = true;
      }
    }
    if (elements[2]) {
      const days = Number(elements[2].slice(0, -1));
      if (days >= 0) {
        result.setDate(result.getDate() + days);
        hasMatch = true;
      }
    }
    if (elements[3]) {
      const hours = Number(elements[3].slice(0, -1));
      if (hours >= 0) {
        result.setHours(result.getHours() + hours);
        hasMatch = true;
      }
    }
    if (elements[4]) {
      const minutes = Number(elements[4].slice(0, -1));
      if (minutes >= 0) {
        result.setMinutes(result.getMinutes() + minutes);
        hasMatch = true;
      }
    }
    if (elements[5]) {
      const seconds = Number(elements[5].slice(0, -1));
      if (seconds >= 0) {
        result.setSeconds(result.getSeconds() + seconds);
        hasMatch = true;
      }
    }
  }

  if (hasMatch) {
    return result;
  }

  return undefined;
}

function stringifyDuration(seconds: number): string | undefined {
  if (seconds <= 0) {
    return;
  }

  const units = {
    w: Math.floor(seconds / 604800),
    d: Math.floor((seconds % 604800) / 86400),
    h: Math.floor((seconds % 86400) / 3600),
    m: Math.floor((seconds % 3600) / 60),
    s: Math.floor(seconds % 60),
  };

  // Filter the units having non-zero values and join them
  const result: string = Object.entries(units)
    .filter(([unit, val]) => val != 0)
    .map(([unit, val]) => `${val}${unit}`)
    .join("");

  return result;
}<|MERGE_RESOLUTION|>--- conflicted
+++ resolved
@@ -67,14 +67,13 @@
         return existingRun;
       }
 
-<<<<<<< HEAD
       if (environment.type !== "DEVELOPMENT") {
         const result = await getEntitlement(environment.organizationId);
         if (result && result.hasAccess === false) {
           throw new OutOfEntitlementError();
         }
       }
-=======
+
       const runFriendlyId = generateFriendlyId("run");
 
       const payloadPacket = await this.#handlePayloadPacket(
@@ -83,7 +82,6 @@
         runFriendlyId,
         environment
       );
->>>>>>> b53a5754
 
       return await eventRepository.traceEvent(
         taskId,
