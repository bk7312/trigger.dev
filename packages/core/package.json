{
  "name": "@trigger.dev/core",
  "version": "3.0.0-beta.48",
  "description": "Core code used across the Trigger.dev SDK and platform",
  "license": "MIT",
  "main": "./dist/index.js",
  "types": "./dist/index.d.ts",
  "module": "./dist/index.mjs",
  "publishConfig": {
    "access": "public"
  },
  "files": [
    "dist"
  ],
  "exports": {
    ".": {
      "import": {
        "types": "./dist/index.d.mts",
        "default": "./dist/index.mjs"
      },
      "require": "./dist/index.js",
      "types": "./dist/index.d.ts"
    },
    "./eventFilterMatches": {
      "import": {
        "types": "./dist/eventFilterMatches.d.mts",
        "default": "./dist/eventFilterMatches.mjs"
      },
      "require": "./dist/eventFilterMatches.js",
      "types": "./dist/eventFilterMatches.d.ts"
    },
    "./replacements": {
      "import": {
        "types": "./dist/replacements.d.mts",
        "default": "./dist/replacements.mjs"
      },
      "require": "./dist/replacements.js",
      "types": "./dist/replacements.d.ts"
    },
    "./requestFilterMatches": {
      "import": {
        "types": "./dist/requestFilterMatches.d.mts",
        "default": "./dist/requestFilterMatches.mjs"
      },
      "require": "./dist/requestFilterMatches.js",
      "types": "./dist/requestFilterMatches.d.ts"
    },
    "./retry": {
      "import": {
        "types": "./dist/retry.d.mts",
        "default": "./dist/retry.mjs"
      },
      "require": "./dist/retry.js",
      "types": "./dist/retry.d.ts"
    },
    "./utils": {
      "import": {
        "types": "./dist/utils.d.mts",
        "default": "./dist/utils.mjs"
      },
      "require": "./dist/utils.js",
      "types": "./dist/utils.d.ts"
    },
    "./schemas": {
      "import": {
        "types": "./dist/schemas/index.d.mts",
        "default": "./dist/schemas/index.mjs"
      },
      "require": "./dist/schemas/index.js",
      "types": "./dist/schemas/index.d.ts"
    },
    "./types": {
      "import": {
        "types": "./dist/types.d.mts",
        "default": "./dist/types.mjs"
      },
      "require": "./dist/types.js",
      "types": "./dist/types.d.ts"
    },
    "./versions": {
      "import": {
        "types": "./dist/versions.d.mts",
        "default": "./dist/versions.mjs"
      },
      "require": "./dist/versions.js",
      "types": "./dist/versions.d.ts"
    },
    "./v3": {
      "import": {
        "types": "./dist/v3/index.d.mts",
        "default": "./dist/v3/index.mjs"
      },
      "require": "./dist/v3/index.js",
      "types": "./dist/v3/index.d.ts"
    },
    "./v3/errors": {
      "import": {
        "types": "./dist/v3/errors.d.mts",
        "default": "./dist/v3/errors.mjs"
      },
      "require": "./dist/v3/errors.js",
      "types": "./dist/v3/errors.d.ts"
    },
    "./v3/logger-api": {
      "import": {
        "types": "./dist/v3/logger-api.d.mts",
        "default": "./dist/v3/logger-api.mjs"
      },
      "require": "./dist/v3/logger-api.js",
      "types": "./dist/v3/logger-api.d.ts"
    },
    "./v3/otel": {
      "import": {
        "types": "./dist/v3/otel/index.d.mts",
        "default": "./dist/v3/otel/index.mjs"
      },
      "require": "./dist/v3/otel/index.js",
      "types": "./dist/v3/otel/index.d.ts"
    },
<<<<<<< HEAD
    "./v3/schemas": {
      "import": {
        "types": "./dist/v3/schemas/index.d.mts",
        "default": "./dist/v3/schemas/index.mjs"
      },
      "require": "./dist/v3/schemas/index.js",
      "types": "./dist/v3/schemas/index.d.ts"
=======
    "./v3/semanticInternalAttributes": {
      "import": {
        "types": "./dist/v3/semanticInternalAttributes.d.mts",
        "default": "./dist/v3/semanticInternalAttributes.mjs"
      },
      "require": "./dist/v3/semanticInternalAttributes.js",
      "types": "./dist/v3/semanticInternalAttributes.d.ts"
>>>>>>> d934feb0
    },
    "./v3/utils/durations": {
      "import": {
        "types": "./dist/v3/utils/durations.d.mts",
        "default": "./dist/v3/utils/durations.mjs"
      },
      "require": "./dist/v3/utils/durations.js",
      "types": "./dist/v3/utils/durations.d.ts"
    },
<<<<<<< HEAD
=======
    "./v3/utils/flattenAttributes": {
      "import": {
        "types": "./dist/v3/utils/flattenAttributes.d.mts",
        "default": "./dist/v3/utils/flattenAttributes.mjs"
      },
      "require": "./dist/v3/utils/flattenAttributes.js",
      "types": "./dist/v3/utils/flattenAttributes.d.ts"
    },
    "./v3/utils/ioSerialization": {
      "import": {
        "types": "./dist/v3/utils/ioSerialization.d.mts",
        "default": "./dist/v3/utils/ioSerialization.mjs"
      },
      "require": "./dist/v3/utils/ioSerialization.js",
      "types": "./dist/v3/utils/ioSerialization.d.ts"
    },
    "./v3/utils/omit": {
      "import": {
        "types": "./dist/v3/utils/omit.d.mts",
        "default": "./dist/v3/utils/omit.mjs"
      },
      "require": "./dist/v3/utils/omit.js",
      "types": "./dist/v3/utils/omit.d.ts"
    },
    "./v3/utils/retries": {
      "import": {
        "types": "./dist/v3/utils/retries.d.mts",
        "default": "./dist/v3/utils/retries.mjs"
      },
      "require": "./dist/v3/utils/retries.js",
      "types": "./dist/v3/utils/retries.d.ts"
    },
    "./v3/utils/structuredLogger": {
      "import": {
        "types": "./dist/v3/utils/structuredLogger.d.mts",
        "default": "./dist/v3/utils/structuredLogger.mjs"
      },
      "require": "./dist/v3/utils/structuredLogger.js",
      "types": "./dist/v3/utils/structuredLogger.d.ts"
    },
>>>>>>> d934feb0
    "./v3/zodfetch": {
      "import": {
        "types": "./dist/v3/zodfetch.d.mts",
        "default": "./dist/v3/zodfetch.mjs"
      },
      "require": "./dist/v3/zodfetch.js",
      "types": "./dist/v3/zodfetch.d.ts"
    },
    "./v3/zodMessageHandler": {
      "import": {
        "types": "./dist/v3/zodMessageHandler.d.mts",
        "default": "./dist/v3/zodMessageHandler.mjs"
      },
      "require": "./dist/v3/zodMessageHandler.js",
      "types": "./dist/v3/zodMessageHandler.d.ts"
    },
    "./v3/zodNamespace": {
      "import": {
        "types": "./dist/v3/zodNamespace.d.mts",
        "default": "./dist/v3/zodNamespace.mjs"
      },
      "require": "./dist/v3/zodNamespace.js",
      "types": "./dist/v3/zodNamespace.d.ts"
    },
    "./v3/zodSocket": {
      "import": {
        "types": "./dist/v3/zodSocket.d.mts",
        "default": "./dist/v3/zodSocket.mjs"
      },
      "require": "./dist/v3/zodSocket.js",
      "types": "./dist/v3/zodSocket.d.ts"
    },
    "./v3/zodIpc": {
      "import": {
        "types": "./dist/v3/zodIpc.d.mts",
        "default": "./dist/v3/zodIpc.mjs"
      },
      "require": "./dist/v3/zodIpc.js",
      "types": "./dist/v3/zodIpc.d.ts"
    },
    "./v3/utils/timers": {
      "import": {
        "types": "./dist/v3/utils/timers.d.mts",
        "default": "./dist/v3/utils/timers.mjs"
      },
      "require": "./dist/v3/utils/timers.js",
      "types": "./dist/v3/utils/timers.d.ts"
    },
    "./v3/dev": {
      "import": {
        "types": "./dist/v3/dev/index.d.mts",
        "default": "./dist/v3/dev/index.mjs"
      },
      "require": "./dist/v3/dev/index.js",
      "types": "./dist/v3/dev/index.d.ts"
    },
    "./v3/prod": {
      "import": {
        "types": "./dist/v3/prod/index.d.mts",
        "default": "./dist/v3/prod/index.mjs"
      },
      "require": "./dist/v3/prod/index.js",
      "types": "./dist/v3/prod/index.d.ts"
    },
    "./v3/workers": {
      "import": {
        "types": "./dist/v3/workers/index.d.mts",
        "default": "./dist/v3/workers/index.mjs"
      },
      "require": "./dist/v3/workers/index.js",
      "types": "./dist/v3/workers/index.d.ts"
    },
    "./v3/schemas": {
      "import": {
        "types": "./dist/v3/schemas/index.d.mts",
        "default": "./dist/v3/schemas/index.mjs"
      },
      "require": "./dist/v3/schemas/index.js",
      "types": "./dist/v3/schemas/index.d.ts"
    },
    "./package.json": "./package.json"
  },
  "typesVersions": {
    "*": {
      "v3": [
        "./dist/v3/index.d.ts"
      ],
      "v3/otel": [
        "./dist/v3/otel/index.d.ts"
      ]
    }
  },
  "sideEffects": false,
  "scripts": {
    "clean": "rimraf dist",
    "build": "npm run clean && npm run build:tsup",
    "build:tsup": "tsup --dts-resolve",
    "typecheck": "tsc --noEmit",
    "test": "jest"
  },
  "dependencies": {
    "@google-cloud/precise-date": "^4.0.0",
    "@opentelemetry/api": "^1.8.0",
    "@opentelemetry/api-logs": "^0.48.0",
    "@opentelemetry/exporter-logs-otlp-http": "^0.49.1",
    "@opentelemetry/exporter-trace-otlp-http": "^0.49.1",
    "@opentelemetry/instrumentation": "^0.49.1",
    "@opentelemetry/resources": "^1.22.0",
    "@opentelemetry/sdk-logs": "^0.49.1",
    "@opentelemetry/sdk-node": "^0.49.1",
    "@opentelemetry/sdk-trace-base": "^1.22.0",
    "@opentelemetry/sdk-trace-node": "^1.22.0",
    "@opentelemetry/semantic-conventions": "^1.22.0",
    "humanize-duration": "^3.27.3",
    "socket.io-client": "4.7.5",
    "superjson": "^2.2.1",
    "ulidx": "^2.2.1",
    "zod": "3.22.3",
    "zod-error": "1.5.0",
    "zod-validation-error": "^1.5.0"
  },
  "devDependencies": {
    "@trigger.dev/tsconfig": "workspace:*",
    "@trigger.dev/tsup": "workspace:*",
    "@types/humanize-duration": "^3.27.1",
    "@types/jest": "^29.5.3",
    "@types/node": "20.12.7",
    "@types/readable-stream": "^4.0.14",
    "jest": "^29.6.2",
    "rimraf": "^3.0.2",
    "socket.io": "4.7.4",
    "ts-jest": "^29.1.1",
    "tsup": "^8.0.1",
    "typescript": "^5.3.0"
  },
  "engines": {
    "node": ">=18.0.0"
  }
}<|MERGE_RESOLUTION|>--- conflicted
+++ resolved
@@ -117,15 +117,6 @@
       "require": "./dist/v3/otel/index.js",
       "types": "./dist/v3/otel/index.d.ts"
     },
-<<<<<<< HEAD
-    "./v3/schemas": {
-      "import": {
-        "types": "./dist/v3/schemas/index.d.mts",
-        "default": "./dist/v3/schemas/index.mjs"
-      },
-      "require": "./dist/v3/schemas/index.js",
-      "types": "./dist/v3/schemas/index.d.ts"
-=======
     "./v3/semanticInternalAttributes": {
       "import": {
         "types": "./dist/v3/semanticInternalAttributes.d.mts",
@@ -133,7 +124,6 @@
       },
       "require": "./dist/v3/semanticInternalAttributes.js",
       "types": "./dist/v3/semanticInternalAttributes.d.ts"
->>>>>>> d934feb0
     },
     "./v3/utils/durations": {
       "import": {
@@ -143,8 +133,6 @@
       "require": "./dist/v3/utils/durations.js",
       "types": "./dist/v3/utils/durations.d.ts"
     },
-<<<<<<< HEAD
-=======
     "./v3/utils/flattenAttributes": {
       "import": {
         "types": "./dist/v3/utils/flattenAttributes.d.mts",
@@ -185,7 +173,6 @@
       "require": "./dist/v3/utils/structuredLogger.js",
       "types": "./dist/v3/utils/structuredLogger.d.ts"
     },
->>>>>>> d934feb0
     "./v3/zodfetch": {
       "import": {
         "types": "./dist/v3/zodfetch.d.mts",
