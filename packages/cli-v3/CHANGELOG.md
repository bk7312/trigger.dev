# trigger.dev

<<<<<<< HEAD
=======
## 3.0.0-beta.55

### Patch Changes

- @trigger.dev/core@3.0.0-beta.55

## 3.0.0-beta.54

### Patch Changes

- @trigger.dev/core@3.0.0-beta.54

>>>>>>> d6297991
## 3.0.0-beta.53

### Patch Changes

- 5cf90da72: Fix issues that could result in unreezable state run crashes. Details:
  - Never checkpoint between attempts
  - Some messages and socket data now include attempt numbers
  - Remove attempt completion replays
  - Additional prod entry point logging
  - Fail runs that receive deprecated (pre-lazy attempt) execute messages
- Updated dependencies [5cf90da72]
  - @trigger.dev/core@3.0.0-beta.53

## 3.0.0-beta.52

### Patch Changes

- c1d4c04e8: Fix automatic opening of login URL on linux-server systems with missing xdg-open
- Updated dependencies [9882d66f8]
- Updated dependencies [09413a62a]
  - @trigger.dev/core@3.0.0-beta.52

## 3.0.0-beta.51

### Patch Changes

- ae9a8b0ce: Automatically bundle internal packages that use file, link or workspace protocl
- 6e65591e8: Fix various e2e issues for 'resolve-legacy-peer-deps' fixture, installation of fixture deps and lockfile-based test skipping'
- Updated dependencies [55264657d]
  - @trigger.dev/core@3.0.0-beta.51

## 3.0.0-beta.50

### Patch Changes

- Updated dependencies [8ba998794]
  - @trigger.dev/core@3.0.0-beta.50

## 3.0.0-beta.49

### Patch Changes

- 9971de6a1: Increase span attribute value length limit to 2048
- dbda820a7: - Prevent uncaught exceptions when handling WebSocket messages
  - Improve CLI dev command WebSocket debug and error logging
- c2707800a: Improve prisma errors for missing postinstall
- d6c6dc993: try/catch opening the login URL
- e417aca87: Added config option extraCACerts to ProjectConfig type. This copies the ca file along with additionalFiles and sets NODE_EXTRA_CA_CERTS environment variable in built image as well as running the task.
- Updated dependencies [dbda820a7]
- Updated dependencies [e417aca87]
- Updated dependencies [d934feb02]
  - @trigger.dev/core@3.0.0-beta.49

## 3.0.0-beta.48

### Patch Changes

- @trigger.dev/core@3.0.0-beta.48

## 3.0.0-beta.47

### Patch Changes

- 16ad59533: v3: update @depot/cli to latest 0.0.1-cli.2.71.0
- Updated dependencies [4f95c9de4]
- Updated dependencies [e04d44866]
  - @trigger.dev/core@3.0.0-beta.47

## 3.0.0-beta.46

### Patch Changes

- 14c2bdf89: Tasks should now be much more robust and resilient to reconnects during crucial operations and other failure scenarios.

  Task runs now have to signal checkpointable state prior to ALL checkpoints. This ensures flushing always happens.

  All important socket.io RPCs will now be retried with backoff. Actions relying on checkpoints will be replayed if we haven't been checkpointed and restored as expected, e.g. after reconnect.

  Other changes:

  - Fix retry check in shared queue
  - Fix env var sync spinner
  - Heartbeat between retries
  - Fix retry prep
  - Fix prod worker no tasks detection
  - Fail runs above `MAX_TASK_RUN_ATTEMPTS`
  - Additional debug logs in all places
  - Prevent crashes due to failed socket schema parsing
  - Remove core-apps barrel
  - Upgrade socket.io-client to fix an ACK memleak
  - Additional index failure logs
  - Prevent message loss during reconnect
  - Prevent burst of heartbeats on reconnect
  - Prevent crash on failed cleanup
  - Handle at-least-once lazy execute message delivery
  - Handle uncaught entry point exceptions

- Updated dependencies [14c2bdf89]
  - @trigger.dev/core@3.0.0-beta.46

## 3.0.0-beta.45

### Patch Changes

- 374b6b9c0: Increase dev worker timeout
- c75e29a9a: Add sox and audiowaveform binaries to worker images
- 568da0178: - Improve non-zero exit code error messages
  - Detect OOM conditions within worker child processes
  - Internal errors can have optional stack traces
  - Docker provider can be set to enforce machine presets
- 52b6f48a9: Add e2e fixtures corresponding to past issues
  Implement e2e suite parallelism
  Enhance log level for specific e2e suite messages
- 5ae3da6b4: Await file watcher cleanup in dev
- f56582995: v3: Copy over more of the project's package.json keys into the deployed package.json (support for custom config like zenstack)
- d0d3a64bd: - Prevent downgrades during update check and advise to upgrade CLI
  - Detect bun and use npm instead
  - During init, fail early and advise if not a TypeScript project
  - During init, allow specifying custom package manager args
  - Add links to dev worker started message
  - Fix links in unsupported terminals
- 5ae3da6b4: - Fix artifact detection logs
  - Fix OOM detection and error messages
  - Add test link to cli deployment completion
- 75ec4ac6a: v3: postInstall config option now replaces the postinstall script found in package.json
- Updated dependencies [0e77e7ef7]
- Updated dependencies [568da0178]
- Updated dependencies [5ae3da6b4]
  - @trigger.dev/core@3.0.0-beta.45

## 3.0.0-beta.44

### Patch Changes

- Updated dependencies [39885a427]
  - @trigger.dev/core@3.0.0-beta.44

## 3.0.0-beta.43

### Patch Changes

- 77ad4127c: Improved ESM module require error detection logic
- Updated dependencies [34ca7667d]
  - @trigger.dev/core@3.0.0-beta.43

## 3.0.0-beta.42

### Patch Changes

- @trigger.dev/core@3.0.0-beta.42

## 3.0.0-beta.41

### Patch Changes

- c7a55804d: Fix jsonc-parser import
  - @trigger.dev/core@3.0.0-beta.41

## 3.0.0-beta.40

### Patch Changes

- 098932ea9: v3: vercel edge runtime support
- 9835f4ec5: v3: fix otel flushing causing CLEANUP ack timeout errors by always setting a forceFlushTimeoutMillis value
- Updated dependencies [55d1f8c67]
- Updated dependencies [098932ea9]
- Updated dependencies [9835f4ec5]
  - @trigger.dev/core@3.0.0-beta.40

## 3.0.0-beta.39

### Patch Changes

- 8757fdcee: v3: [prod] force flush timeout should be 1s
  - @trigger.dev/core@3.0.0-beta.39

## 3.0.0-beta.38

### Patch Changes

- d4ccdf710: Add an e2e suite to test compiling with v3 CLI.
- 1b90ffbb8: v3: Usage tracking
- e02320f65: fix: allow command login to read api url from cli args
- Updated dependencies [1b90ffbb8]
- Updated dependencies [0ed93a748]
- Updated dependencies [c405ae711]
- Updated dependencies [c405ae711]
  - @trigger.dev/core@3.0.0-beta.38

## 3.0.0-beta.37

### Patch Changes

- c11a77f50: cli v3: increase otel force flush timeout to 30s from 500ms
- 01633c9c0: Output stderr logs on dev worker failure
- 68d32429b: Capture and display stderr on index failures
- 35dbaedf6: - Fix init command SDK pinning
  - Show --api-url / -a flag where needed
  - CLI now also respects `TRIGGER_TELEMETRY_DISABLED`
  - Dedicated docker checkpoint test function
- Updated dependencies [68d32429b]
- Updated dependencies [68d32429b]
  - @trigger.dev/core@3.0.0-beta.37

## 3.0.0-beta.36

### Patch Changes

- 8e5ef176a: Increase cleanup IPC timeout
- Updated dependencies [b4f9b70ae]
- Updated dependencies [ba71f959e]
  - @trigger.dev/core@3.0.0-beta.36

## 3.0.0-beta.35

### Patch Changes

- 98ef17029: Set the deploy timeout to 3mins from 1min
- e69ffd314: - Clear paused states before retry
  - Detect and handle unrecoverable worker errors
  - Remove checkpoints after successful push
  - Permanently switch to DO hosted busybox image
  - Fix IPC timeout issue, or at least handle it more gracefully
  - Handle checkpoint failures
  - Basic chaos monkey for checkpoint testing
  - Stack traces are back in the dashboard
  - Display final errors on root span
- Updated dependencies [ece6ca678]
- Updated dependencies [e69ffd314]
- Updated dependencies [e69ffd314]
  - @trigger.dev/core@3.0.0-beta.35

## 3.0.0-beta.34

### Patch Changes

- 5a6e79e0c: Fixing missing logs when importing client @opentelemetry/api
- 3a1b0c486: v3: Environment variable management API and SDK, along with resolveEnvVars CLI hook
- a86f36cef: Fix TypeScript inclusion in tsconfig.json for `cli-v3 init`
- c092c0f9d: v3: Prevent legacy-peer-deps=true from breaking deploys

  When a global `.npmrc` file includes `legacy-peer-deps=true`, deploys would fail on the `npm ci` step because the package-lock.json wouldn't match the `package.json` file. This is because inside the image build, the `.npmrc` file would not be picked up and so `legacy-peer-deps` would end up being false (which is the default). This change forces the `package-lock.json` file to be created using `legacy-peer-deps=false`

- Updated dependencies [3a1b0c486]
- Updated dependencies [3f8b6d8fc]
- Updated dependencies [1281d40e4]
  - @trigger.dev/core@3.0.0-beta.34

## 3.0.0-beta.33

### Patch Changes

- 598906fc4: Fix for typo in v3 CLI login command
- Updated dependencies [6a379e4e9]
  - @trigger.dev/core@3.0.0-beta.33

## 3.0.0-beta.32

### Patch Changes

- f96f1e91a: Better handle issues with resolving dependency versions during deploy
  - @trigger.dev/core@3.0.0-beta.32

## 3.0.0-beta.31

### Patch Changes

- b8477ea2b: Fixes an issue with scoped packages in additionalPackages option
  - @trigger.dev/core@3.0.0-beta.31

## 3.0.0-beta.30

### Patch Changes

- 0e919f56f: Better handle uncaught exceptions
- Updated dependencies [1477a2e30]
- Updated dependencies [0e919f56f]
  - @trigger.dev/core@3.0.0-beta.30

## 3.0.0-beta.29

### Patch Changes

- @trigger.dev/core@3.0.0-beta.29

## 3.0.0-beta.28

### Patch Changes

- 2156e1526: Adding some additional telemetry during deploy to help debug issues
- 6406924b0: Ensure @trigger.dev/sdk and @trigger.dev/core are always in the list of deployed dependencies
- Updated dependencies [d490bc5cb]
- Updated dependencies [6d9dfbc75]
  - @trigger.dev/core@3.0.0-beta.28

## 3.0.0-beta.27

### Patch Changes

- 1670c4c41: Remove "log" Log Level, unify log and info messages under the "info" log level
- Updated dependencies [1670c4c41]
- Updated dependencies [203e00208]
  - @trigger.dev/core@3.0.0-beta.27

## 3.0.0-beta.26

### Patch Changes

- e667028d4: Strip out server-only package from worker builds
  - @trigger.dev/core@3.0.0-beta.26

## 3.0.0-beta.25

### Patch Changes

- e337b2165: Add a postInstall option to allow running scripts after dependencies have been installed in deployed images
- c37c82231: Use locked package versions when resolving dependencies in deployed workers
- Updated dependencies [e337b2165]
- Updated dependencies [9e5382951]
  - @trigger.dev/core@3.0.0-beta.25

## 3.0.0-beta.24

### Patch Changes

- 83dc87155: Fix issues with consecutive waits
- Updated dependencies [83dc87155]
  - @trigger.dev/core@3.0.0-beta.24

## 3.0.0-beta.23

### Patch Changes

- 43bc7ed94: Hoist uncaughtException handler to the top of workers to better report error messages
  - @trigger.dev/core@3.0.0-beta.23

## 3.0.0-beta.22

### Patch Changes

- ebeb79052: Add typescript as a dependency so the esbuild-decorator will work even when running in npx
  - @trigger.dev/core@3.0.0-beta.22

## 3.0.0-beta.21

### Patch Changes

- 9491a1649: Implement task.onSuccess/onFailure and config.onSuccess/onFailure
- 9491a1649: Adds support for `emitDecoratorMetadata: true` and `experimentalDecorators: true` in your tsconfig using the [`@anatine/esbuild-decorators`](https://github.com/anatine/esbuildnx/tree/main/packages/esbuild-decorators) package. This allows you to use libraries like TypeORM:

  ```ts orm/index.ts
  import "reflect-metadata";
  import { DataSource } from "typeorm";
  import { Entity, Column, PrimaryColumn } from "typeorm";

  @Entity()
  export class Photo {
    @PrimaryColumn()
    id!: number;

    @Column()
    name!: string;

    @Column()
    description!: string;

    @Column()
    filename!: string;

    @Column()
    views!: number;

    @Column()
    isPublished!: boolean;
  }

  export const AppDataSource = new DataSource({
    type: "postgres",
    host: "localhost",
    port: 5432,
    username: "postgres",
    password: "postgres",
    database: "v3-catalog",
    entities: [Photo],
    synchronize: true,
    logging: false,
  });
  ```

  And then in your trigger.config.ts file you can initialize the datasource using the new `init` option:

  ```ts trigger.config.ts
  import type { TriggerConfig } from "@trigger.dev/sdk/v3";
  import { AppDataSource } from "@/trigger/orm";

  export const config: TriggerConfig = {
    // ... other options here
    init: async (payload, { ctx }) => {
      await AppDataSource.initialize();
    },
  };
  ```

  Now you are ready to use this in your tasks:

  ```ts
  import { task } from "@trigger.dev/sdk/v3";
  import { AppDataSource, Photo } from "./orm";

  export const taskThatUsesDecorators = task({
    id: "taskThatUsesDecorators",
    run: async (payload: { message: string }) => {
      console.log("Creating a photo...");

      const photo = new Photo();
      photo.id = 2;
      photo.name = "Me and Bears";
      photo.description = "I am near polar bears";
      photo.filename = "photo-with-bears.jpg";
      photo.views = 1;
      photo.isPublished = true;

      await AppDataSource.manager.save(photo);
    },
  });
  ```

- Updated dependencies [9491a1649]
- Updated dependencies [9491a1649]
  - @trigger.dev/core@3.0.0-beta.21

## 3.0.0-beta.20

### Patch Changes

- de1cc868e: Fix dev CLI output when not printing update messages
- Updated dependencies [e3db25739]
  - @trigger.dev/core@3.0.0-beta.20

## 3.0.0-beta.19

### Patch Changes

- e9a63a486: Lock SDK and CLI deps on exact core version
  - @trigger.dev/core@3.0.0-beta.19

## 3.0.0-beta.18

### Patch Changes

- b68012f81: Remove the env var check during deploy (too many false negatives)
- b68012f81: Fixes an issue that was treating v2 trigger directories as v3
- 74d1e61e4: Fix a bug where revoking the CLI token would prevent you from ever logging in again with the CLI.
- 52b2a8289: Add git to prod worker image which fixes private package installs
- b68012f81: Move to our global system from AsyncLocalStorage for the current task context storage
- b68012f81: Extracting out all the non-SDK related features from the main @trigger.dev/core/v3 export
- b68012f81: Add support for tasks located in subdirectories inside trigger dirs
- Updated dependencies [b68012f81]
- Updated dependencies [b68012f81]
  - @trigger.dev/core@3.0.0-beta.18

## 3.0.0-beta.17

### Patch Changes

- b20760173: v3 CLI update command and package manager detection fix
  - @trigger.dev/core@3.0.0-beta.17

## 3.0.0-beta.16

### Patch Changes

- ed2a26c86: - Fix additionalFiles that aren't decendants
  - Stop swallowing uncaught exceptions in prod
  - Improve warnings and errors, fail early on critical warnings
  - New arg to --save-logs even for successful builds
- Updated dependencies [ed2a26c86]
  - @trigger.dev/core@3.0.0-beta.16

## 3.0.0-beta.15

### Patch Changes

- 26093896d: When using idempotency keys, triggerAndWait and batchTriggerAndWait will still work even if the existing runs have already been completed (or even partially completed, in the case of batchTriggerAndWait)

  - TaskRunExecutionResult.id is now the run friendlyId, not the attempt friendlyId
  - A single TaskRun can now have many batchItems, in the case of batchTriggerAndWait while using idempotency keys
  - A run’s idempotencyKey is now added to the ctx as well as the TaskEvent and displayed in the span view
  - When resolving batchTriggerAndWait, the runtimes no longer reject promises, leading to an error in the parent task

- b82db67b8: Add additional logging around cleaning up dev workers, and always kill them after 5 seconds if they haven't already exited
- 62c9a5b71: Fixes an issue that caused failed tasks when resuming after calling `triggerAndWait` or `batchTriggerAndWait` in prod/staging (this doesn't effect dev).

  The version of Node.js we use for deployed workers (latest 20) would crash with an out-of-memory error when the checkpoint was restored. This crash does not happen on Node 18x or Node21x, so we've decided to upgrade the worker version to Node.js21x, to mitigate this issue.

  You'll need to re-deploy to production to fix the issue.

- Updated dependencies [374edef02]
- Updated dependencies [26093896d]
- Updated dependencies [62c9a5b71]
  - @trigger.dev/core@3.0.0-beta.15

## 3.0.0-beta.14

### Patch Changes

- 584c7da5d: - Add graceful exit for prod workers
  - Prevent overflow in long waits
- Updated dependencies [584c7da5d]
  - @trigger.dev/core@3.0.0-beta.14

## 3.0.0-beta.13

### Patch Changes

- 4986bfda2: Add option to print console logs in the dev CLI locally (issue #1014)
- 4986bfda2: Adding task with a triggerSource of schedule
- 4986bfda2: Added a new global - Task Catalog - to better handle task metadata
- Updated dependencies [4986bfda2]
- Updated dependencies [44e1b8754]
- Updated dependencies [4986bfda2]
- Updated dependencies [fde939a30]
- Updated dependencies [03b104a3d]
- Updated dependencies [4986bfda2]
  - @trigger.dev/core@3.0.0-beta.13

## 3.0.0-beta.12

### Patch Changes

- d3a18fbdf: Fix package builds and CLI commands on Windows
- d3a18fbdf: Init command was failing on Windows because of bad template paths
  - @trigger.dev/core@3.0.0-beta.12

## 3.0.0-beta.11

### Patch Changes

- 63a643b7c: v3: fix digest extraction
  - @trigger.dev/core@3.0.0-beta.11

## 3.0.0-beta.10

### Patch Changes

- 7a9bd18ba: Stop swallowing deployment errors and display them better

## 3.0.0-beta.9

### Patch Changes

- 279717b09: Don’t swallow some error messages when deploying
- 328947dbf: Use the dashboard url instead of the API url for the View logs link

## 3.0.0-beta.8

### Patch Changes

- 1c24348f7: Add openssl to prod worker image and allow passing auth token via env var for deploy
- Updated dependencies [f854cb90e]
- Updated dependencies [f854cb90e]
  - @trigger.dev/core@3.0.0-beta.7

## 3.0.0-beta.7

### Patch Changes

- 624ddce32: Fix permissions inside node_modules
- 9be1557bb: Changed the binary name from trigger.dev to triggerdev to fix a Windows issue

## 3.0.0-beta.6

### Patch Changes

- 7ea8532cc: Display errors for runs and deployments
- 1207efbba: Correctly handle self-hosted deploy command errors
- e35f29764: Default to retrying enabled in dev when running init
- f2894c177: Fix post start hooks
- 6dcfeadac: Fixing an issue with bundling @trigger.dev/core/v3 in dev when using pnpm
- Updated dependencies [7ea8532cc]
  - @trigger.dev/core@3.0.0-beta.6

## 3.0.0-beta.5

### Patch Changes

- 49184c718: Update trigger.dev CLI for new batch otel support
- Updated dependencies [eb6012628]
  - @trigger.dev/core@3.0.0-beta.5

## 3.0.0-beta.4

### Patch Changes

- c702d6a9c: better handle task metadata parse errors, and display nicely formatted errors
- b271742dc: Configurable log levels in the config file and via env var
- 8c4df326c: Improve error messages during dev/deploy and handle deploy image build issues
- b271742dc: Added a Node.js runtime check for the CLI
- 8694e573f: Fix CLI logout and add list-profiles command
- Updated dependencies [c702d6a9c]
- Updated dependencies [b271742dc]
- Updated dependencies [9af2570da]
  - @trigger.dev/core@3.0.0-beta.3

## 3.0.0-beta.3

### Patch Changes

- e3cf456c6: Handle string and non-stringifiable outputs like functions
- Updated dependencies [e3cf456c6]
  - @trigger.dev/core@3.0.0-beta.2

## 3.0.0-beta.2

### Patch Changes

- b66d5525e: add machine config and secure zod connection
- d9c9e80bc: Changed "Worker" to "Version" in the dev command key
- 719c0a0b9: Fixed incorrect span timings around checkpoints by implementing a precise wall clock that resets after restores
- 9bcb8cb42: Added DEBUG to the ignored env vars
- f93eae300: Dynamically import superjson and fix some bundling issues
- Updated dependencies [b66d5525e]
- Updated dependencies [719c0a0b9]
- Updated dependencies [f93eae300]
  - @trigger.dev/core@3.0.0-beta.1

## 3.0.0-beta.1

### Patch Changes

- f1571cbfa: Fixed an issue where the trigger.dev package was not being built before publishing to npm

## 3.0.0-beta.0

### Major Changes

- 395abe1b9: Updates to support Trigger.dev v3

### Patch Changes

- 5b745dc1a: Vastly improved dev command output
- Updated dependencies [395abe1b9]
  - @trigger.dev/core@3.0.0-beta.0

## 1.0.7

### Patch Changes

- @trigger.dev/core@2.3.18

## 1.0.6

### Patch Changes

- @trigger.dev/core@2.3.17

## 1.0.5

### Patch Changes

- Updated dependencies [583da458]
  - @trigger.dev/core@2.3.16

## 1.0.4

### Patch Changes

- @trigger.dev/core@2.3.15

## 1.0.3

### Patch Changes

- @trigger.dev/core@2.3.14

## 1.0.2

### Patch Changes

- @trigger.dev/core@2.3.13

## 1.0.1

### Patch Changes

- @trigger.dev/core@2.3.12<|MERGE_RESOLUTION|>--- conflicted
+++ resolved
@@ -1,7 +1,5 @@
 # trigger.dev
 
-<<<<<<< HEAD
-=======
 ## 3.0.0-beta.55
 
 ### Patch Changes
@@ -14,7 +12,6 @@
 
 - @trigger.dev/core@3.0.0-beta.54
 
->>>>>>> d6297991
 ## 3.0.0-beta.53
 
 ### Patch Changes
