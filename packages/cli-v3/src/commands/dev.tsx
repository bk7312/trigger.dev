--- conflicted
+++ resolved
@@ -536,31 +536,21 @@
 
                 const processEnv = await gatherProcessEnv();
 
-                const backgroundWorker = new BackgroundWorker(
-                  fullPath,
-                  {
-                    projectConfig: config,
-                    dependencies,
-                    env: {
-                      ...processEnv,
-                      TRIGGER_API_URL: apiUrl,
-                      TRIGGER_SECRET_KEY: apiKey,
-                      ...(environmentVariablesResponse.success
-                        ? environmentVariablesResponse.data.variables
-                        : {}),
-                    },
-                    debuggerOn,
-                    debugOtel,
+                const backgroundWorker = new BackgroundWorker(fullPath, {
+                  projectConfig: config,
+                  dependencies,
+                  env: {
+                    ...processEnv,
+                    TRIGGER_API_URL: apiUrl,
+                    TRIGGER_SECRET_KEY: apiKey,
+                    ...(environmentVariablesResponse.success
+                      ? environmentVariablesResponse.data.variables
+                      : {}),
                   },
-<<<<<<< HEAD
-                  environmentClient
-                );
-=======
                   debuggerOn,
                   debugOtel,
                   resolveEnvVariables: createResolveEnvironmentVariablesFunction(configModule),
                 });
->>>>>>> cec20b96
 
                 try {
                   await backgroundWorker.initialize();
