--- conflicted
+++ resolved
@@ -451,10 +451,6 @@
     FLUSH: async ({ timeoutInMs }, sender) => {
       await flushAll(timeoutInMs);
     },
-<<<<<<< HEAD
-    RESOLVE_WAITPOINT: async ({ waitpoint }) => {
-      sharedWorkerRuntime.resolveWaitpoints([waitpoint]);
-=======
     CANCEL: async ({ timeoutInMs }, sender) => {
       _isCancelled = true;
       cancelController.abort("run cancelled");
@@ -464,12 +460,8 @@
       }
       await flushAll(timeoutInMs);
     },
-    WAITPOINT_CREATED: async ({ wait, waitpoint }) => {
-      managedWorkerRuntime.associateWaitWithWaitpoint(wait.id, waitpoint.id);
-    },
-    WAITPOINT_COMPLETED: async ({ waitpoint }) => {
-      managedWorkerRuntime.completeWaitpoints([waitpoint]);
->>>>>>> 053389d9
+    RESOLVE_WAITPOINT: async ({ waitpoint }) => {
+      sharedWorkerRuntime.resolveWaitpoints([waitpoint]);
     },
   },
 });
